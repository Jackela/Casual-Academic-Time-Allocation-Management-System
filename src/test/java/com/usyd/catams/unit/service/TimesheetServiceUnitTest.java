--- conflicted
+++ resolved
@@ -56,15 +56,10 @@
     private CourseRepository courseRepository;
     
     @Mock
-<<<<<<< HEAD
     private TimesheetDomainService timesheetDomainService;
 
     @Mock
     private TimesheetMapper timesheetMapper;
-=======
-    private TimesheetApplicationService timesheetApplicationService;
->>>>>>> c8486ccc
-
     @InjectMocks
     private TimesheetApplicationService timesheetService;
 
@@ -109,7 +104,6 @@
     @Test
     @DisplayName("createTimesheet - Lecturer can create timesheet for tutor in their course")
     void createTimesheet_LecturerForOwnCourse_ShouldSucceed() {
-<<<<<<< HEAD
         // Arrange - Mock repository calls for validation
         when(userRepository.findById(lecturer.getId())).thenReturn(Optional.of(lecturer));
         when(userRepository.findById(tutor.getId())).thenReturn(Optional.of(tutor));
@@ -140,19 +134,6 @@
             any(), any(BigDecimal.class), any(BigDecimal.class), 
             any(String.class)))
             .thenReturn(timesheet.getDescription()); // Return sanitized description
-=======
-        // Arrange
-        when(timesheetApplicationService.createTimesheet(
-            tutor.getId(),
-            course.getId(),
-            timesheet.getWeekStartDate(),
-            timesheet.getHours(),
-            timesheet.getHourlyRate(),
-            timesheet.getDescription(),
-            lecturer.getId()
-        )).thenReturn(timesheet);
->>>>>>> c8486ccc
-
         // Act
         Timesheet result = timesheetService.createTimesheet(
             tutor.getId(),
@@ -170,7 +151,6 @@
         assertThat(result.getCourseId()).isEqualTo(course.getId());
         assertThat(result.getCreatedBy()).isEqualTo(lecturer.getId()); // DbC postcondition
         assertThat(result.getStatus()).isEqualTo(ApprovalStatus.DRAFT);
-<<<<<<< HEAD
         assertThat(result.getWeekStartDate()).isEqualTo(timesheet.getWeekStartDate());
         assertThat(result.getHours()).isEqualByComparingTo(timesheet.getHours());
         assertThat(result.getHourlyRate()).isEqualByComparingTo(timesheet.getHourlyRate());
@@ -182,20 +162,7 @@
             any(String.class)
         );
         
-        verify(timesheetRepository).save(any(Timesheet.class));
-=======
-
-        verify(timesheetApplicationService).createTimesheet(
-            tutor.getId(),
-            course.getId(),
-            timesheet.getWeekStartDate(),
-            timesheet.getHours(),
-            timesheet.getHourlyRate(),
-            timesheet.getDescription(),
-            lecturer.getId()
-        );
->>>>>>> c8486ccc
-    }
+        verify(timesheetRepository).save(any(Timesheet.class));    }
 
     @Test
     @DisplayName("createTimesheet - Lecturer cannot create timesheet for other lecturer's course")
@@ -210,7 +177,6 @@
             .withLecturer(otherLecturer)
             .build();
 
-<<<<<<< HEAD
         // Mock repository calls for validation
         when(userRepository.findById(lecturer.getId())).thenReturn(Optional.of(lecturer));
         when(userRepository.findById(tutor.getId())).thenReturn(Optional.of(tutor));
@@ -218,18 +184,6 @@
         // Mock domain service authorization check - lecturer doesn't have authority over other course
         lenient().when(timesheetDomainService.hasLecturerAuthorityOverCourse(lecturer, otherCourse))
             .thenReturn(false);
-=======
-        when(timesheetApplicationService.createTimesheet(
-            tutor.getId(),
-            otherCourse.getId(),
-            timesheet.getWeekStartDate(),
-            timesheet.getHours(),
-            timesheet.getHourlyRate(),
-            timesheet.getDescription(),
-            lecturer.getId()
-        )).thenThrow(new SecurityException("LECTURER is not assigned to this course"));
->>>>>>> c8486ccc
-
         // Act & Assert
         assertThatThrownBy(() -> 
             timesheetService.createTimesheet(
@@ -243,34 +197,15 @@
             )
         )
         .isInstanceOf(SecurityException.class)
-<<<<<<< HEAD
-        .hasMessageContaining("LECTURER can only create timesheets for courses they are assigned to");
-=======
-        .hasMessageContaining("LECTURER is not assigned to this course");
->>>>>>> c8486ccc
-    }
+        .hasMessageContaining("LECTURER can only create timesheets for courses they are assigned to");    }
 
     @Test
     @DisplayName("createTimesheet - Admin cannot create timesheet (only LECTURER allowed)")
     void createTimesheet_Admin_ShouldThrowSecurityException() {
-<<<<<<< HEAD
         // Arrange - Mock repository calls for validation
         when(userRepository.findById(admin.getId())).thenReturn(Optional.of(admin));
         when(userRepository.findById(tutor.getId())).thenReturn(Optional.of(tutor));
         when(courseRepository.findById(course.getId())).thenReturn(Optional.of(course));
-=======
-        // Arrange
-        when(timesheetApplicationService.createTimesheet(
-            tutor.getId(),
-            course.getId(),
-            timesheet.getWeekStartDate(),
-            timesheet.getHours(),
-            timesheet.getHourlyRate(),
-            timesheet.getDescription(),
-            admin.getId()
-        )).thenThrow(new SecurityException("Only LECTURER users can create timesheets"));
->>>>>>> c8486ccc
-
         // Act & Assert
         assertThatThrownBy(() -> 
             timesheetService.createTimesheet(
@@ -290,23 +225,9 @@
     @Test
     @DisplayName("createTimesheet - Tutor cannot create timesheet")
     void createTimesheet_Tutor_ShouldThrowSecurityException() {
-<<<<<<< HEAD
         // Arrange - Mock repository calls for validation
         when(userRepository.findById(tutor.getId())).thenReturn(Optional.of(tutor));
         when(courseRepository.findById(course.getId())).thenReturn(Optional.of(course));
-=======
-        // Arrange
-        when(timesheetApplicationService.createTimesheet(
-            tutor.getId(),
-            course.getId(),
-            timesheet.getWeekStartDate(),
-            timesheet.getHours(),
-            timesheet.getHourlyRate(),
-            timesheet.getDescription(),
-            tutor.getId()
-        )).thenThrow(new SecurityException("Only LECTURER users can create timesheets"));
->>>>>>> c8486ccc
-
         // Act & Assert
         assertThatThrownBy(() -> 
             timesheetService.createTimesheet(
@@ -327,7 +248,6 @@
     @DisplayName("getTimesheetById - Should return timesheet when found")
     void getTimesheetById_ExistingTimesheet_ShouldReturnTimesheet() {
         // Arrange
-<<<<<<< HEAD
         // Following DDD: Application service validates requester exists
         when(userRepository.findById(lecturer.getId())).thenReturn(Optional.of(lecturer));
         when(timesheetRepository.findById(timesheet.getId()))
@@ -336,11 +256,6 @@
         // Mock domain service authorization check
         when(timesheetDomainService.hasLecturerAuthorityOverCourse(lecturer, course))
             .thenReturn(true);
-=======
-        when(timesheetApplicationService.getTimesheetById(timesheet.getId(), lecturer.getId()))
-            .thenReturn(Optional.of(timesheet));
->>>>>>> c8486ccc
-
         // Act
         Optional<Timesheet> result = timesheetService.getTimesheetById(timesheet.getId(), lecturer.getId());
 
@@ -348,27 +263,17 @@
         assertThat(result).isPresent();
         assertThat(result.get()).isEqualTo(timesheet);
 
-<<<<<<< HEAD
         verify(userRepository).findById(lecturer.getId());
-        verify(timesheetRepository).findById(timesheet.getId());
-=======
-        verify(timesheetApplicationService).getTimesheetById(timesheet.getId(), lecturer.getId());
->>>>>>> c8486ccc
-    }
+        verify(timesheetRepository).findById(timesheet.getId());    }
 
     @Test
     @DisplayName("getTimesheetById - Should return empty when not found")
     void getTimesheetById_NonExistentTimesheet_ShouldReturnEmpty() {
         // Arrange
         Long nonExistentId = 99999L;
-<<<<<<< HEAD
         // Following DDD: Application service validates requester exists
         when(userRepository.findById(lecturer.getId())).thenReturn(Optional.of(lecturer));
-        when(timesheetRepository.findById(nonExistentId))
-=======
-        when(timesheetApplicationService.getTimesheetById(nonExistentId, lecturer.getId()))
->>>>>>> c8486ccc
-            .thenReturn(Optional.empty());
+        when(timesheetRepository.findById(nonExistentId))            .thenReturn(Optional.empty());
 
         // Act
         Optional<Timesheet> result = timesheetService.getTimesheetById(nonExistentId, lecturer.getId());
@@ -376,61 +281,35 @@
         // Assert
         assertThat(result).isEmpty();
 
-<<<<<<< HEAD
         verify(userRepository).findById(lecturer.getId());
-        verify(timesheetRepository).findById(nonExistentId);
-=======
-        verify(timesheetApplicationService).getTimesheetById(nonExistentId, lecturer.getId());
->>>>>>> c8486ccc
-    }
+        verify(timesheetRepository).findById(nonExistentId);    }
 
     @Test
     @DisplayName("canUserModifyTimesheet - Lecturer can modify timesheet for their course")
     void canUserModifyTimesheet_LecturerOwnCourse_ShouldReturnTrue() {
         // Arrange
-<<<<<<< HEAD
         when(userRepository.findById(lecturer.getId())).thenReturn(Optional.of(lecturer));
         when(courseRepository.findById(timesheet.getCourseId())).thenReturn(Optional.of(course));
         // Mock domain service authorization check
-        when(timesheetDomainService.hasLecturerAuthorityOverCourse(lecturer, course))
-=======
-        when(timesheetApplicationService.canUserModifyTimesheet(timesheet, lecturer.getId()))
->>>>>>> c8486ccc
-            .thenReturn(true);
+        when(timesheetDomainService.hasLecturerAuthorityOverCourse(lecturer, course))            .thenReturn(true);
 
         // Act
         boolean result = timesheetService.canUserModifyTimesheet(timesheet, lecturer.getId());
 
         // Assert
         assertThat(result).isTrue();
-<<<<<<< HEAD
         verify(userRepository).findById(lecturer.getId());
-        verify(courseRepository).findById(timesheet.getCourseId());
-=======
-        verify(timesheetApplicationService).canUserModifyTimesheet(timesheet, lecturer.getId());
->>>>>>> c8486ccc
-    }
+        verify(courseRepository).findById(timesheet.getCourseId());    }
 
     @Test
     @DisplayName("canUserModifyTimesheet - Admin can modify any timesheet")
     void canUserModifyTimesheet_Admin_ShouldReturnTrue() {
         // Arrange
-<<<<<<< HEAD
         when(userRepository.findById(admin.getId())).thenReturn(Optional.of(admin));
-=======
-        when(timesheetApplicationService.canUserModifyTimesheet(timesheet, admin.getId()))
-            .thenReturn(true);
->>>>>>> c8486ccc
-
         // Act
         boolean result = timesheetService.canUserModifyTimesheet(timesheet, admin.getId());
 
         // Assert
         assertThat(result).isTrue();
-<<<<<<< HEAD
-        verify(userRepository).findById(admin.getId());
-=======
-        verify(timesheetApplicationService).canUserModifyTimesheet(timesheet, admin.getId());
->>>>>>> c8486ccc
-    }
+        verify(userRepository).findById(admin.getId());    }
 }