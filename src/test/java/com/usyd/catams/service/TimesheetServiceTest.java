
package com.usyd.catams.service;

import com.usyd.catams.application.TimesheetApplicationService;
import com.usyd.catams.domain.rules.*;
import com.usyd.catams.domain.rules.context.TimesheetValidationContext;
import com.usyd.catams.domain.service.TimesheetDomainService;
import com.usyd.catams.entity.Course;
import com.usyd.catams.entity.User;
import com.usyd.catams.enums.UserRole;
<<<<<<< HEAD
import com.usyd.catams.mapper.TimesheetMapper;
import com.usyd.catams.repository.CourseRepository;
import com.usyd.catams.repository.TimesheetRepository;
import com.usyd.catams.repository.UserRepository;
import com.usyd.catams.testdata.TestDataBuilder;
import com.usyd.catams.testdata.builder.UserBuilder;
=======
import com.usyd.catams.exception.BusinessException;
import com.usyd.catams.repository.CourseRepository;
import com.usyd.catams.repository.TimesheetRepository;
import com.usyd.catams.repository.UserRepository;
import com.usyd.catams.application.TimesheetApplicationService;
import com.usyd.catams.service.impl.TimesheetServiceImpl;
>>>>>>> c8486ccc
import org.junit.jupiter.api.BeforeEach;
import org.junit.jupiter.api.Test;
import org.junit.jupiter.api.extension.ExtendWith;
import org.mockito.ArgumentCaptor;
import org.mockito.Captor;
import org.mockito.Mock;
import org.mockito.junit.jupiter.MockitoExtension;

import java.math.BigDecimal;
import java.time.LocalDate;
import java.util.List;
import java.util.Optional;

import static org.assertj.core.api.Assertions.assertThat;
import static org.mockito.ArgumentMatchers.any;
import static org.mockito.ArgumentMatchers.anyLong;
import static org.mockito.Mockito.*;

@ExtendWith(MockitoExtension.class)
public class TimesheetServiceTest {

    @Mock
    private RuleEngine ruleEngine;
    @Mock
    private HoursRangeRule hoursRangeRule;
    @Mock
    private HourlyRateRangeRule hourlyRateRangeRule;
    @Mock
    private FutureDateRule futureDateRule;
    @Mock
    private BudgetExceededRule budgetExceededRule;

    @Mock
    private UserRepository userRepository;
    @Mock
    private CourseRepository courseRepository;

<<<<<<< HEAD
    private TimesheetDomainService timesheetDomainService;

    @BeforeEach
    void setUp() {
        timesheetDomainService = new TimesheetDomainService(
            ruleEngine, 
            hoursRangeRule, 
            hourlyRateRangeRule, 
            futureDateRule, 
            budgetExceededRule,
            userRepository, 
            courseRepository
        );
=======
    @Mock
    private TimesheetApplicationService timesheetApplicationService;

    @InjectMocks
    private TimesheetServiceImpl timesheetService;

    private User lecturer;
    private User tutor;
    private User admin;
    private Course course;
    private LocalDate mondayDate;

    @BeforeEach
    void setUp() {
        // Create test users
        lecturer = new User("lecturer@test.com", "Dr. Smith", "hashedPass", UserRole.LECTURER);
        lecturer.setId(1L);

        tutor = new User("tutor@test.com", "Jane Doe", "hashedPass", UserRole.TUTOR);
        tutor.setId(2L);

        admin = new User("admin@test.com", "Admin User", "hashedPass", UserRole.ADMIN);
        admin.setId(3L);

        // Create test course
        course = new Course("COMP5349", "Cloud Computing", "2025S1", lecturer.getId(), BigDecimal.valueOf(10000.00));
        course.setId(100L);

        // Get next Monday date
        mondayDate = getNextMonday();
    }

    @Test
    void createTimesheet_WhenCreatorIsNotLecturer_ShouldThrowSecurityException() {
        // ARRANGE: Setup for non-lecturer user trying to create timesheet
        when(userRepository.findById(tutor.getId())).thenReturn(Optional.of(tutor));
        when(courseRepository.findById(course.getId())).thenReturn(Optional.of(course));

        // ACT & ASSERT: Should throw SecurityException when TUTOR tries to create timesheet
        assertThatThrownBy(() -> 
            timesheetService.createTimesheet(
                tutor.getId(), 
                course.getId(), 
                mondayDate,
                BigDecimal.valueOf(10.0),
                BigDecimal.valueOf(45.00),
                "Tutorial work",
                tutor.getId() // TUTOR trying to create timesheet - should fail
            ))
            .isInstanceOf(SecurityException.class)
            .hasMessageContaining("Only LECTURER users can create timesheets");

        // Verify no timesheet was saved
        verify(timesheetRepository, never()).save(any(Timesheet.class));
    }

    @Test
    void createTimesheet_WhenCreatorIsAdmin_ShouldThrowSecurityException() {
        // ARRANGE: Setup for admin user trying to create timesheet
        when(userRepository.findById(admin.getId())).thenReturn(Optional.of(admin));
        when(userRepository.findById(tutor.getId())).thenReturn(Optional.of(tutor));
        when(courseRepository.findById(course.getId())).thenReturn(Optional.of(course));

        // ACT & ASSERT: Should throw SecurityException when ADMIN tries to create timesheet
        assertThatThrownBy(() -> 
            timesheetService.createTimesheet(
                tutor.getId(), 
                course.getId(), 
                mondayDate,
                BigDecimal.valueOf(10.0),
                BigDecimal.valueOf(45.00),
                "Tutorial work",
                admin.getId() // ADMIN trying to create timesheet - should fail
            ))
            .isInstanceOf(SecurityException.class)
            .hasMessageContaining("Only LECTURER users can create timesheets");

        // Verify no timesheet was saved
        verify(timesheetRepository, never()).save(any(Timesheet.class));
    }

    @Test
    void createTimesheet_WhenCreatorNotFound_ShouldThrowIllegalArgumentException() {
        // ARRANGE: Setup for non-existent creator
        when(userRepository.findById(999L)).thenReturn(Optional.empty());

        // ACT & ASSERT: Should throw IllegalArgumentException when creator doesn't exist
        assertThatThrownBy(() -> 
            timesheetService.createTimesheet(
                tutor.getId(), 
                course.getId(), 
                mondayDate,
                BigDecimal.valueOf(10.0),
                BigDecimal.valueOf(45.00),
                "Tutorial work",
                999L // Non-existent creator ID
            ))
            .isInstanceOf(IllegalArgumentException.class)
            .hasMessageContaining("Creator user not found");

        // Verify no timesheet was saved
        verify(timesheetRepository, never()).save(any(Timesheet.class));
    }

    @Test
    void createTimesheet_WhenTutorNotFound_ShouldThrowIllegalArgumentException() {
        // ARRANGE: Setup valid lecturer but non-existent tutor
        when(userRepository.findById(lecturer.getId())).thenReturn(Optional.of(lecturer));
        when(userRepository.findById(999L)).thenReturn(Optional.empty());

        // ACT & ASSERT: Should throw IllegalArgumentException when tutor doesn't exist
        assertThatThrownBy(() -> 
            timesheetService.createTimesheet(
                999L, // Non-existent tutor ID
                course.getId(), 
                mondayDate,
                BigDecimal.valueOf(10.0),
                BigDecimal.valueOf(45.00),
                "Tutorial work",
                lecturer.getId()
            ))
            .isInstanceOf(IllegalArgumentException.class)
            .hasMessageContaining("Tutor user not found");

        // Verify no timesheet was saved
        verify(timesheetRepository, never()).save(any(Timesheet.class));
    }

    @Test
    void createTimesheet_WhenTutorIsNotTutorRole_ShouldThrowIllegalArgumentException() {
        // ARRANGE: Setup lecturer trying to create timesheet for another lecturer
        User anotherLecturer = new User("lecturer2@test.com", "Dr. Jones", "hashedPass", UserRole.LECTURER);
        anotherLecturer.setId(4L);

        when(userRepository.findById(lecturer.getId())).thenReturn(Optional.of(lecturer));
        when(userRepository.findById(anotherLecturer.getId())).thenReturn(Optional.of(anotherLecturer));
        when(courseRepository.findById(course.getId())).thenReturn(Optional.of(course));

        // ACT & ASSERT: Should throw IllegalArgumentException when target user is not TUTOR
        assertThatThrownBy(() -> 
            timesheetService.createTimesheet(
                anotherLecturer.getId(), // LECTURER instead of TUTOR
                course.getId(), 
                mondayDate,
                BigDecimal.valueOf(10.0),
                BigDecimal.valueOf(45.00),
                "Tutorial work",
                lecturer.getId()
            ))
            .isInstanceOf(IllegalArgumentException.class)
            .hasMessageContaining("User assigned as tutor must have TUTOR role");

        // Verify no timesheet was saved
        verify(timesheetRepository, never()).save(any(Timesheet.class));
    }

    @Test
    void createTimesheet_WhenCourseNotFound_ShouldThrowIllegalArgumentException() {
        // ARRANGE: Setup valid users but non-existent course
        when(userRepository.findById(lecturer.getId())).thenReturn(Optional.of(lecturer));
        when(userRepository.findById(tutor.getId())).thenReturn(Optional.of(tutor));
        when(courseRepository.findById(999L)).thenReturn(Optional.empty());

        // ACT & ASSERT: Should throw IllegalArgumentException when course doesn't exist
        assertThatThrownBy(() -> 
            timesheetService.createTimesheet(
                tutor.getId(),
                999L, // Non-existent course ID
                mondayDate,
                BigDecimal.valueOf(10.0),
                BigDecimal.valueOf(45.00),
                "Tutorial work",
                lecturer.getId()
            ))
            .isInstanceOf(IllegalArgumentException.class)
            .hasMessageContaining("Course not found");

        // Verify no timesheet was saved
        verify(timesheetRepository, never()).save(any(Timesheet.class));
    }

    @Test
    void createTimesheet_WhenLecturerNotAssignedToCourse_ShouldThrowSecurityException() {
        // ARRANGE: Setup course assigned to different lecturer
        User otherLecturer = new User("other@test.com", "Dr. Other", "hashedPass", UserRole.LECTURER);
        otherLecturer.setId(5L);

        Course courseForOtherLecturer = new Course("COMP1000", "Intro", "2025S1", otherLecturer.getId(), BigDecimal.valueOf(5000.00));
        courseForOtherLecturer.setId(200L);

        when(userRepository.findById(lecturer.getId())).thenReturn(Optional.of(lecturer));
        when(userRepository.findById(tutor.getId())).thenReturn(Optional.of(tutor));
        when(courseRepository.findById(courseForOtherLecturer.getId())).thenReturn(Optional.of(courseForOtherLecturer));

        // ACT & ASSERT: Should throw SecurityException when lecturer not assigned to course
        assertThatThrownBy(() -> 
            timesheetService.createTimesheet(
                tutor.getId(),
                courseForOtherLecturer.getId(), // Course not assigned to this lecturer
                mondayDate,
                BigDecimal.valueOf(10.0),
                BigDecimal.valueOf(45.00),
                "Tutorial work",
                lecturer.getId()
            ))
            .isInstanceOf(SecurityException.class)
            .hasMessageContaining("LECTURER can only create timesheets for courses they are assigned to");

        // Verify no timesheet was saved
        verify(timesheetRepository, never()).save(any(Timesheet.class));
    }

    @Test
    void createTimesheet_WhenWeekStartDateNotMonday_ShouldThrowIllegalArgumentException() {
        // ARRANGE: Setup valid scenario but with Tuesday date
        LocalDate tuesdayDate = mondayDate.plusDays(1);

        when(userRepository.findById(lecturer.getId())).thenReturn(Optional.of(lecturer));
        when(userRepository.findById(tutor.getId())).thenReturn(Optional.of(tutor));
        when(courseRepository.findById(course.getId())).thenReturn(Optional.of(course));

        // ACT & ASSERT: Should throw IllegalArgumentException for non-Monday date
        assertThatThrownBy(() -> 
            timesheetService.createTimesheet(
                tutor.getId(),
                course.getId(),
                tuesdayDate, // Tuesday instead of Monday
                BigDecimal.valueOf(10.0),
                BigDecimal.valueOf(45.00),
                "Tutorial work",
                lecturer.getId()
            ))
            .isInstanceOf(IllegalArgumentException.class)
            .hasMessageContaining("Week start date must be a Monday");

        // Verify no timesheet was saved
        verify(timesheetRepository, never()).save(any(Timesheet.class));
>>>>>>> c8486ccc
    }

    @Captor
    private ArgumentCaptor<List<Specification<TimesheetValidationContext>>> rulesCaptor;

    @Test
<<<<<<< HEAD
    void validateTimesheetCreation_ShouldExecuteAllCreationRules() {
        // Arrange
        User creator = TestDataBuilder.aUser().asLecturer().withId(1L).build();
        User tutor = TestDataBuilder.aUser().asTutor().withId(2L).build();
        Course course = TestDataBuilder.aCourse().withId(100L).withLecturerId(1L).build();
        LocalDate date = LocalDate.now().with(java.time.DayOfWeek.MONDAY); // Ensure it's a Monday
        BigDecimal hours = BigDecimal.TEN;
        BigDecimal rate = BigDecimal.valueOf(50);
        String description = "Test Description";

        TimesheetValidationContext context = new TimesheetValidationContext(creator, tutor, course, date, hours, rate, description);

        // Act
        timesheetDomainService.validateTimesheetCreation(creator, tutor, course, date, hours, rate, description);

        // Assert
        verify(ruleEngine).execute(any(TimesheetValidationContext.class), rulesCaptor.capture());
        List<Specification<TimesheetValidationContext>> executedRules = rulesCaptor.getValue();

        assertThat(executedRules).containsExactlyInAnyOrder(
            hoursRangeRule,
            hourlyRateRangeRule,
            futureDateRule,
            budgetExceededRule
        );
=======
    void createTimesheet_WhenAllValidationsPassed_ShouldCreateTimesheet() {
        // ARRANGE: Setup completely valid scenario
        when(userRepository.findById(lecturer.getId())).thenReturn(Optional.of(lecturer));
        when(userRepository.findById(tutor.getId())).thenReturn(Optional.of(tutor));
        when(courseRepository.findById(course.getId())).thenReturn(Optional.of(course));
        when(timesheetRepository.existsByTutorIdAndCourseIdAndWeekStartDate(tutor.getId(), course.getId(), mondayDate))
            .thenReturn(false);
        
        // Mock that there's enough budget available
        when(timesheetApplicationService.getTotalApprovedBudgetUsedByCourse(course.getId(), lecturer.getId()))
            .thenReturn(BigDecimal.valueOf(1000.00)); // Course has 10000.00 budget, only 1000.00 used
        
        Timesheet expectedTimesheet = new Timesheet(tutor.getId(), course.getId(), mondayDate,
            BigDecimal.valueOf(10.0), BigDecimal.valueOf(45.00), "Tutorial work", lecturer.getId());
        expectedTimesheet.setId(1L);
        
        when(timesheetRepository.save(any(Timesheet.class))).thenReturn(expectedTimesheet);

        // ACT: Create timesheet with valid data
        Timesheet result = timesheetService.createTimesheet(
            tutor.getId(),
            course.getId(),
            mondayDate,
            BigDecimal.valueOf(10.0),
            BigDecimal.valueOf(45.00),
            "Tutorial work",
            lecturer.getId()
        );

        // ASSERT: Verify timesheet was created successfully
        assertThat(result).isNotNull();
        assertThat(result.getId()).isEqualTo(1L);
        assertThat(result.getTutorId()).isEqualTo(tutor.getId());
        assertThat(result.getCourseId()).isEqualTo(course.getId());
        assertThat(result.getWeekStartDate()).isEqualTo(mondayDate);
        assertThat(result.getHours()).isEqualByComparingTo(BigDecimal.valueOf(10.0));
        assertThat(result.getHourlyRate()).isEqualByComparingTo(BigDecimal.valueOf(45.00));
        assertThat(result.getDescription()).isEqualTo("Tutorial work");
        assertThat(result.getCreatedBy()).isEqualTo(lecturer.getId());

        // Verify repository save was called
        verify(timesheetRepository).save(any(Timesheet.class));
    }

    // NEW BUSINESS LOGIC VALIDATION TESTS - Currently failing, need implementation

    @Test
    void createTimesheet_WhenHoursOutOfValidRange_ShouldThrowIllegalArgumentException() {
        // ARRANGE: Setup valid scenario but with invalid hours (below minimum)
        when(userRepository.findById(lecturer.getId())).thenReturn(Optional.of(lecturer));
        when(userRepository.findById(tutor.getId())).thenReturn(Optional.of(tutor));
        when(courseRepository.findById(course.getId())).thenReturn(Optional.of(course));

        // ACT & ASSERT: Should throw IllegalArgumentException for hours below 0.1
        assertThatThrownBy(() -> 
            timesheetService.createTimesheet(
                tutor.getId(),
                course.getId(),
                mondayDate,
                BigDecimal.valueOf(0.05), // Below minimum 0.1
                BigDecimal.valueOf(45.00),
                "Tutorial work",
                lecturer.getId()
            ))
            .isInstanceOf(IllegalArgumentException.class)
            .hasMessageContaining("Hours must be between 0.1 and 40.0");

        // ACT & ASSERT: Should throw IllegalArgumentException for hours above 40
        assertThatThrownBy(() -> 
            timesheetService.createTimesheet(
                tutor.getId(),
                course.getId(),
                mondayDate,
                BigDecimal.valueOf(45.0), // Above maximum 40
                BigDecimal.valueOf(45.00),
                "Tutorial work",
                lecturer.getId()
            ))
            .isInstanceOf(IllegalArgumentException.class)
            .hasMessageContaining("Hours must be between 0.1 and 40.0");

        // ACT & ASSERT: Should throw IllegalArgumentException for zero hours
        assertThatThrownBy(() -> 
            timesheetService.createTimesheet(
                tutor.getId(),
                course.getId(),
                mondayDate,
                BigDecimal.ZERO, // Zero hours
                BigDecimal.valueOf(45.00),
                "Tutorial work",
                lecturer.getId()
            ))
            .isInstanceOf(IllegalArgumentException.class)
            .hasMessageContaining("Hours must be between 0.1 and 40.0");

        // ACT & ASSERT: Should throw IllegalArgumentException for negative hours
        assertThatThrownBy(() -> 
            timesheetService.createTimesheet(
                tutor.getId(),
                course.getId(),
                mondayDate,
                BigDecimal.valueOf(-5.0), // Negative hours
                BigDecimal.valueOf(45.00),
                "Tutorial work",
                lecturer.getId()
            ))
            .isInstanceOf(IllegalArgumentException.class)
            .hasMessageContaining("Hours must be between 0.1 and 40.0");

        // Verify no timesheet was saved for any invalid hours
        verify(timesheetRepository, never()).save(any(Timesheet.class));
    }

    @Test
    void createTimesheet_WhenHourlyRateNotPositive_ShouldThrowIllegalArgumentException() {
        // ARRANGE: Setup valid scenario but with invalid hourly rate
        when(userRepository.findById(lecturer.getId())).thenReturn(Optional.of(lecturer));
        when(userRepository.findById(tutor.getId())).thenReturn(Optional.of(tutor));
        when(courseRepository.findById(course.getId())).thenReturn(Optional.of(course));

        // ACT & ASSERT: Should throw IllegalArgumentException for zero hourly rate
        assertThatThrownBy(() -> 
            timesheetService.createTimesheet(
                tutor.getId(),
                course.getId(),
                mondayDate,
                BigDecimal.valueOf(10.0),
                BigDecimal.ZERO, // Zero hourly rate
                "Tutorial work",
                lecturer.getId()
            ))
            .isInstanceOf(IllegalArgumentException.class)
            .hasMessageContaining("Hourly rate must be positive");

        // ACT & ASSERT: Should throw IllegalArgumentException for negative hourly rate
        assertThatThrownBy(() -> 
            timesheetService.createTimesheet(
                tutor.getId(),
                course.getId(),
                mondayDate,
                BigDecimal.valueOf(10.0),
                BigDecimal.valueOf(-25.00), // Negative hourly rate
                "Tutorial work",
                lecturer.getId()
            ))
            .isInstanceOf(IllegalArgumentException.class)
            .hasMessageContaining("Hourly rate must be positive");

        // Verify no timesheet was saved for any invalid hourly rate
        verify(timesheetRepository, never()).save(any(Timesheet.class));
    }

    @Test
    void createTimesheet_WhenWeekStartDateInFuture_ShouldThrowIllegalArgumentException() {
        // ARRANGE: Setup valid scenario but with future date
        LocalDate tempDate = LocalDate.now().plusWeeks(2);
        // Ensure it's a Monday
        while (tempDate.getDayOfWeek() != java.time.DayOfWeek.MONDAY) {
            tempDate = tempDate.plusDays(1);
        }
        final LocalDate futureMonday = tempDate;

        when(userRepository.findById(lecturer.getId())).thenReturn(Optional.of(lecturer));
        when(userRepository.findById(tutor.getId())).thenReturn(Optional.of(tutor));
        when(courseRepository.findById(course.getId())).thenReturn(Optional.of(course));

        // ACT & ASSERT: Should throw IllegalArgumentException for future date
        assertThatThrownBy(() -> 
            timesheetService.createTimesheet(
                tutor.getId(),
                course.getId(),
                futureMonday, // Future Monday date
                BigDecimal.valueOf(10.0),
                BigDecimal.valueOf(45.00),
                "Tutorial work",
                lecturer.getId()
            ))
            .isInstanceOf(IllegalArgumentException.class)
            .hasMessageContaining("Week start date cannot be in the future");

        // Verify no timesheet was saved
        verify(timesheetRepository, never()).save(any(Timesheet.class));
    }

    @Test
    void createTimesheet_WhenBudgetExceeded_ShouldThrowBusinessException() {
        // ARRANGE: Setup scenario where creating timesheet would exceed course budget
        when(userRepository.findById(lecturer.getId())).thenReturn(Optional.of(lecturer));
        when(userRepository.findById(tutor.getId())).thenReturn(Optional.of(tutor));
        when(courseRepository.findById(course.getId())).thenReturn(Optional.of(course));
        when(timesheetRepository.existsByTutorIdAndCourseIdAndWeekStartDate(tutor.getId(), course.getId(), mondayDate))
            .thenReturn(false);

        // Mock that course already has 9950.00 approved budget used (out of 10000.00 total)
        when(timesheetApplicationService.getTotalApprovedBudgetUsedByCourse(course.getId(), lecturer.getId()))
            .thenReturn(BigDecimal.valueOf(9950.00));

        // ACT & ASSERT: Should throw BusinessException when new timesheet would exceed budget
        // New timesheet cost: 10.0 hours * 45.00 rate = 450.00
        // Total would be: 9950.00 + 450.00 = 10400.00 > 10000.00 budget
        assertThatThrownBy(() -> 
            timesheetService.createTimesheet(
                tutor.getId(),
                course.getId(),
                mondayDate,
                BigDecimal.valueOf(10.0), // 10 hours
                BigDecimal.valueOf(45.00), // $45/hour = $450 total
                "Tutorial work",
                lecturer.getId()
            ))
            .isInstanceOf(BusinessException.class)
            .hasMessageContaining("Creating this timesheet would exceed the course budget");

        // Verify no timesheet was saved
        verify(timesheetRepository, never()).save(any(Timesheet.class));
    }

    // Helper method
    private LocalDate getNextMonday() {
        LocalDate today = LocalDate.now();
        int daysSinceMonday = today.getDayOfWeek().getValue() - DayOfWeek.MONDAY.getValue();
        if (daysSinceMonday == 0) {
            // Today is Monday, use it
            return today;
        } else if (daysSinceMonday > 0) {
            // We're past Monday, use the previous Monday
            return today.minusDays(daysSinceMonday);
        } else {
            // We're before Monday (shouldn't happen), use last week's Monday
            return today.minusDays(daysSinceMonday + 7);
        }
>>>>>>> c8486ccc
    }
}
<|MERGE_RESOLUTION|>--- conflicted
+++ resolved
@@ -8,22 +8,12 @@
 import com.usyd.catams.entity.Course;
 import com.usyd.catams.entity.User;
 import com.usyd.catams.enums.UserRole;
-<<<<<<< HEAD
 import com.usyd.catams.mapper.TimesheetMapper;
 import com.usyd.catams.repository.CourseRepository;
 import com.usyd.catams.repository.TimesheetRepository;
 import com.usyd.catams.repository.UserRepository;
 import com.usyd.catams.testdata.TestDataBuilder;
-import com.usyd.catams.testdata.builder.UserBuilder;
-=======
-import com.usyd.catams.exception.BusinessException;
-import com.usyd.catams.repository.CourseRepository;
-import com.usyd.catams.repository.TimesheetRepository;
-import com.usyd.catams.repository.UserRepository;
-import com.usyd.catams.application.TimesheetApplicationService;
-import com.usyd.catams.service.impl.TimesheetServiceImpl;
->>>>>>> c8486ccc
-import org.junit.jupiter.api.BeforeEach;
+import com.usyd.catams.testdata.builder.UserBuilder;import org.junit.jupiter.api.BeforeEach;
 import org.junit.jupiter.api.Test;
 import org.junit.jupiter.api.extension.ExtendWith;
 import org.mockito.ArgumentCaptor;
@@ -60,7 +50,6 @@
     @Mock
     private CourseRepository courseRepository;
 
-<<<<<<< HEAD
     private TimesheetDomainService timesheetDomainService;
 
     @BeforeEach
@@ -74,252 +63,12 @@
             userRepository, 
             courseRepository
         );
-=======
-    @Mock
-    private TimesheetApplicationService timesheetApplicationService;
-
-    @InjectMocks
-    private TimesheetServiceImpl timesheetService;
-
-    private User lecturer;
-    private User tutor;
-    private User admin;
-    private Course course;
-    private LocalDate mondayDate;
-
-    @BeforeEach
-    void setUp() {
-        // Create test users
-        lecturer = new User("lecturer@test.com", "Dr. Smith", "hashedPass", UserRole.LECTURER);
-        lecturer.setId(1L);
-
-        tutor = new User("tutor@test.com", "Jane Doe", "hashedPass", UserRole.TUTOR);
-        tutor.setId(2L);
-
-        admin = new User("admin@test.com", "Admin User", "hashedPass", UserRole.ADMIN);
-        admin.setId(3L);
-
-        // Create test course
-        course = new Course("COMP5349", "Cloud Computing", "2025S1", lecturer.getId(), BigDecimal.valueOf(10000.00));
-        course.setId(100L);
-
-        // Get next Monday date
-        mondayDate = getNextMonday();
-    }
-
-    @Test
-    void createTimesheet_WhenCreatorIsNotLecturer_ShouldThrowSecurityException() {
-        // ARRANGE: Setup for non-lecturer user trying to create timesheet
-        when(userRepository.findById(tutor.getId())).thenReturn(Optional.of(tutor));
-        when(courseRepository.findById(course.getId())).thenReturn(Optional.of(course));
-
-        // ACT & ASSERT: Should throw SecurityException when TUTOR tries to create timesheet
-        assertThatThrownBy(() -> 
-            timesheetService.createTimesheet(
-                tutor.getId(), 
-                course.getId(), 
-                mondayDate,
-                BigDecimal.valueOf(10.0),
-                BigDecimal.valueOf(45.00),
-                "Tutorial work",
-                tutor.getId() // TUTOR trying to create timesheet - should fail
-            ))
-            .isInstanceOf(SecurityException.class)
-            .hasMessageContaining("Only LECTURER users can create timesheets");
-
-        // Verify no timesheet was saved
-        verify(timesheetRepository, never()).save(any(Timesheet.class));
-    }
-
-    @Test
-    void createTimesheet_WhenCreatorIsAdmin_ShouldThrowSecurityException() {
-        // ARRANGE: Setup for admin user trying to create timesheet
-        when(userRepository.findById(admin.getId())).thenReturn(Optional.of(admin));
-        when(userRepository.findById(tutor.getId())).thenReturn(Optional.of(tutor));
-        when(courseRepository.findById(course.getId())).thenReturn(Optional.of(course));
-
-        // ACT & ASSERT: Should throw SecurityException when ADMIN tries to create timesheet
-        assertThatThrownBy(() -> 
-            timesheetService.createTimesheet(
-                tutor.getId(), 
-                course.getId(), 
-                mondayDate,
-                BigDecimal.valueOf(10.0),
-                BigDecimal.valueOf(45.00),
-                "Tutorial work",
-                admin.getId() // ADMIN trying to create timesheet - should fail
-            ))
-            .isInstanceOf(SecurityException.class)
-            .hasMessageContaining("Only LECTURER users can create timesheets");
-
-        // Verify no timesheet was saved
-        verify(timesheetRepository, never()).save(any(Timesheet.class));
-    }
-
-    @Test
-    void createTimesheet_WhenCreatorNotFound_ShouldThrowIllegalArgumentException() {
-        // ARRANGE: Setup for non-existent creator
-        when(userRepository.findById(999L)).thenReturn(Optional.empty());
-
-        // ACT & ASSERT: Should throw IllegalArgumentException when creator doesn't exist
-        assertThatThrownBy(() -> 
-            timesheetService.createTimesheet(
-                tutor.getId(), 
-                course.getId(), 
-                mondayDate,
-                BigDecimal.valueOf(10.0),
-                BigDecimal.valueOf(45.00),
-                "Tutorial work",
-                999L // Non-existent creator ID
-            ))
-            .isInstanceOf(IllegalArgumentException.class)
-            .hasMessageContaining("Creator user not found");
-
-        // Verify no timesheet was saved
-        verify(timesheetRepository, never()).save(any(Timesheet.class));
-    }
-
-    @Test
-    void createTimesheet_WhenTutorNotFound_ShouldThrowIllegalArgumentException() {
-        // ARRANGE: Setup valid lecturer but non-existent tutor
-        when(userRepository.findById(lecturer.getId())).thenReturn(Optional.of(lecturer));
-        when(userRepository.findById(999L)).thenReturn(Optional.empty());
-
-        // ACT & ASSERT: Should throw IllegalArgumentException when tutor doesn't exist
-        assertThatThrownBy(() -> 
-            timesheetService.createTimesheet(
-                999L, // Non-existent tutor ID
-                course.getId(), 
-                mondayDate,
-                BigDecimal.valueOf(10.0),
-                BigDecimal.valueOf(45.00),
-                "Tutorial work",
-                lecturer.getId()
-            ))
-            .isInstanceOf(IllegalArgumentException.class)
-            .hasMessageContaining("Tutor user not found");
-
-        // Verify no timesheet was saved
-        verify(timesheetRepository, never()).save(any(Timesheet.class));
-    }
-
-    @Test
-    void createTimesheet_WhenTutorIsNotTutorRole_ShouldThrowIllegalArgumentException() {
-        // ARRANGE: Setup lecturer trying to create timesheet for another lecturer
-        User anotherLecturer = new User("lecturer2@test.com", "Dr. Jones", "hashedPass", UserRole.LECTURER);
-        anotherLecturer.setId(4L);
-
-        when(userRepository.findById(lecturer.getId())).thenReturn(Optional.of(lecturer));
-        when(userRepository.findById(anotherLecturer.getId())).thenReturn(Optional.of(anotherLecturer));
-        when(courseRepository.findById(course.getId())).thenReturn(Optional.of(course));
-
-        // ACT & ASSERT: Should throw IllegalArgumentException when target user is not TUTOR
-        assertThatThrownBy(() -> 
-            timesheetService.createTimesheet(
-                anotherLecturer.getId(), // LECTURER instead of TUTOR
-                course.getId(), 
-                mondayDate,
-                BigDecimal.valueOf(10.0),
-                BigDecimal.valueOf(45.00),
-                "Tutorial work",
-                lecturer.getId()
-            ))
-            .isInstanceOf(IllegalArgumentException.class)
-            .hasMessageContaining("User assigned as tutor must have TUTOR role");
-
-        // Verify no timesheet was saved
-        verify(timesheetRepository, never()).save(any(Timesheet.class));
-    }
-
-    @Test
-    void createTimesheet_WhenCourseNotFound_ShouldThrowIllegalArgumentException() {
-        // ARRANGE: Setup valid users but non-existent course
-        when(userRepository.findById(lecturer.getId())).thenReturn(Optional.of(lecturer));
-        when(userRepository.findById(tutor.getId())).thenReturn(Optional.of(tutor));
-        when(courseRepository.findById(999L)).thenReturn(Optional.empty());
-
-        // ACT & ASSERT: Should throw IllegalArgumentException when course doesn't exist
-        assertThatThrownBy(() -> 
-            timesheetService.createTimesheet(
-                tutor.getId(),
-                999L, // Non-existent course ID
-                mondayDate,
-                BigDecimal.valueOf(10.0),
-                BigDecimal.valueOf(45.00),
-                "Tutorial work",
-                lecturer.getId()
-            ))
-            .isInstanceOf(IllegalArgumentException.class)
-            .hasMessageContaining("Course not found");
-
-        // Verify no timesheet was saved
-        verify(timesheetRepository, never()).save(any(Timesheet.class));
-    }
-
-    @Test
-    void createTimesheet_WhenLecturerNotAssignedToCourse_ShouldThrowSecurityException() {
-        // ARRANGE: Setup course assigned to different lecturer
-        User otherLecturer = new User("other@test.com", "Dr. Other", "hashedPass", UserRole.LECTURER);
-        otherLecturer.setId(5L);
-
-        Course courseForOtherLecturer = new Course("COMP1000", "Intro", "2025S1", otherLecturer.getId(), BigDecimal.valueOf(5000.00));
-        courseForOtherLecturer.setId(200L);
-
-        when(userRepository.findById(lecturer.getId())).thenReturn(Optional.of(lecturer));
-        when(userRepository.findById(tutor.getId())).thenReturn(Optional.of(tutor));
-        when(courseRepository.findById(courseForOtherLecturer.getId())).thenReturn(Optional.of(courseForOtherLecturer));
-
-        // ACT & ASSERT: Should throw SecurityException when lecturer not assigned to course
-        assertThatThrownBy(() -> 
-            timesheetService.createTimesheet(
-                tutor.getId(),
-                courseForOtherLecturer.getId(), // Course not assigned to this lecturer
-                mondayDate,
-                BigDecimal.valueOf(10.0),
-                BigDecimal.valueOf(45.00),
-                "Tutorial work",
-                lecturer.getId()
-            ))
-            .isInstanceOf(SecurityException.class)
-            .hasMessageContaining("LECTURER can only create timesheets for courses they are assigned to");
-
-        // Verify no timesheet was saved
-        verify(timesheetRepository, never()).save(any(Timesheet.class));
-    }
-
-    @Test
-    void createTimesheet_WhenWeekStartDateNotMonday_ShouldThrowIllegalArgumentException() {
-        // ARRANGE: Setup valid scenario but with Tuesday date
-        LocalDate tuesdayDate = mondayDate.plusDays(1);
-
-        when(userRepository.findById(lecturer.getId())).thenReturn(Optional.of(lecturer));
-        when(userRepository.findById(tutor.getId())).thenReturn(Optional.of(tutor));
-        when(courseRepository.findById(course.getId())).thenReturn(Optional.of(course));
-
-        // ACT & ASSERT: Should throw IllegalArgumentException for non-Monday date
-        assertThatThrownBy(() -> 
-            timesheetService.createTimesheet(
-                tutor.getId(),
-                course.getId(),
-                tuesdayDate, // Tuesday instead of Monday
-                BigDecimal.valueOf(10.0),
-                BigDecimal.valueOf(45.00),
-                "Tutorial work",
-                lecturer.getId()
-            ))
-            .isInstanceOf(IllegalArgumentException.class)
-            .hasMessageContaining("Week start date must be a Monday");
-
-        // Verify no timesheet was saved
-        verify(timesheetRepository, never()).save(any(Timesheet.class));
->>>>>>> c8486ccc
     }
 
     @Captor
     private ArgumentCaptor<List<Specification<TimesheetValidationContext>>> rulesCaptor;
 
     @Test
-<<<<<<< HEAD
     void validateTimesheetCreation_ShouldExecuteAllCreationRules() {
         // Arrange
         User creator = TestDataBuilder.aUser().asLecturer().withId(1L).build();
@@ -344,239 +93,5 @@
             hourlyRateRangeRule,
             futureDateRule,
             budgetExceededRule
-        );
-=======
-    void createTimesheet_WhenAllValidationsPassed_ShouldCreateTimesheet() {
-        // ARRANGE: Setup completely valid scenario
-        when(userRepository.findById(lecturer.getId())).thenReturn(Optional.of(lecturer));
-        when(userRepository.findById(tutor.getId())).thenReturn(Optional.of(tutor));
-        when(courseRepository.findById(course.getId())).thenReturn(Optional.of(course));
-        when(timesheetRepository.existsByTutorIdAndCourseIdAndWeekStartDate(tutor.getId(), course.getId(), mondayDate))
-            .thenReturn(false);
-        
-        // Mock that there's enough budget available
-        when(timesheetApplicationService.getTotalApprovedBudgetUsedByCourse(course.getId(), lecturer.getId()))
-            .thenReturn(BigDecimal.valueOf(1000.00)); // Course has 10000.00 budget, only 1000.00 used
-        
-        Timesheet expectedTimesheet = new Timesheet(tutor.getId(), course.getId(), mondayDate,
-            BigDecimal.valueOf(10.0), BigDecimal.valueOf(45.00), "Tutorial work", lecturer.getId());
-        expectedTimesheet.setId(1L);
-        
-        when(timesheetRepository.save(any(Timesheet.class))).thenReturn(expectedTimesheet);
-
-        // ACT: Create timesheet with valid data
-        Timesheet result = timesheetService.createTimesheet(
-            tutor.getId(),
-            course.getId(),
-            mondayDate,
-            BigDecimal.valueOf(10.0),
-            BigDecimal.valueOf(45.00),
-            "Tutorial work",
-            lecturer.getId()
-        );
-
-        // ASSERT: Verify timesheet was created successfully
-        assertThat(result).isNotNull();
-        assertThat(result.getId()).isEqualTo(1L);
-        assertThat(result.getTutorId()).isEqualTo(tutor.getId());
-        assertThat(result.getCourseId()).isEqualTo(course.getId());
-        assertThat(result.getWeekStartDate()).isEqualTo(mondayDate);
-        assertThat(result.getHours()).isEqualByComparingTo(BigDecimal.valueOf(10.0));
-        assertThat(result.getHourlyRate()).isEqualByComparingTo(BigDecimal.valueOf(45.00));
-        assertThat(result.getDescription()).isEqualTo("Tutorial work");
-        assertThat(result.getCreatedBy()).isEqualTo(lecturer.getId());
-
-        // Verify repository save was called
-        verify(timesheetRepository).save(any(Timesheet.class));
-    }
-
-    // NEW BUSINESS LOGIC VALIDATION TESTS - Currently failing, need implementation
-
-    @Test
-    void createTimesheet_WhenHoursOutOfValidRange_ShouldThrowIllegalArgumentException() {
-        // ARRANGE: Setup valid scenario but with invalid hours (below minimum)
-        when(userRepository.findById(lecturer.getId())).thenReturn(Optional.of(lecturer));
-        when(userRepository.findById(tutor.getId())).thenReturn(Optional.of(tutor));
-        when(courseRepository.findById(course.getId())).thenReturn(Optional.of(course));
-
-        // ACT & ASSERT: Should throw IllegalArgumentException for hours below 0.1
-        assertThatThrownBy(() -> 
-            timesheetService.createTimesheet(
-                tutor.getId(),
-                course.getId(),
-                mondayDate,
-                BigDecimal.valueOf(0.05), // Below minimum 0.1
-                BigDecimal.valueOf(45.00),
-                "Tutorial work",
-                lecturer.getId()
-            ))
-            .isInstanceOf(IllegalArgumentException.class)
-            .hasMessageContaining("Hours must be between 0.1 and 40.0");
-
-        // ACT & ASSERT: Should throw IllegalArgumentException for hours above 40
-        assertThatThrownBy(() -> 
-            timesheetService.createTimesheet(
-                tutor.getId(),
-                course.getId(),
-                mondayDate,
-                BigDecimal.valueOf(45.0), // Above maximum 40
-                BigDecimal.valueOf(45.00),
-                "Tutorial work",
-                lecturer.getId()
-            ))
-            .isInstanceOf(IllegalArgumentException.class)
-            .hasMessageContaining("Hours must be between 0.1 and 40.0");
-
-        // ACT & ASSERT: Should throw IllegalArgumentException for zero hours
-        assertThatThrownBy(() -> 
-            timesheetService.createTimesheet(
-                tutor.getId(),
-                course.getId(),
-                mondayDate,
-                BigDecimal.ZERO, // Zero hours
-                BigDecimal.valueOf(45.00),
-                "Tutorial work",
-                lecturer.getId()
-            ))
-            .isInstanceOf(IllegalArgumentException.class)
-            .hasMessageContaining("Hours must be between 0.1 and 40.0");
-
-        // ACT & ASSERT: Should throw IllegalArgumentException for negative hours
-        assertThatThrownBy(() -> 
-            timesheetService.createTimesheet(
-                tutor.getId(),
-                course.getId(),
-                mondayDate,
-                BigDecimal.valueOf(-5.0), // Negative hours
-                BigDecimal.valueOf(45.00),
-                "Tutorial work",
-                lecturer.getId()
-            ))
-            .isInstanceOf(IllegalArgumentException.class)
-            .hasMessageContaining("Hours must be between 0.1 and 40.0");
-
-        // Verify no timesheet was saved for any invalid hours
-        verify(timesheetRepository, never()).save(any(Timesheet.class));
-    }
-
-    @Test
-    void createTimesheet_WhenHourlyRateNotPositive_ShouldThrowIllegalArgumentException() {
-        // ARRANGE: Setup valid scenario but with invalid hourly rate
-        when(userRepository.findById(lecturer.getId())).thenReturn(Optional.of(lecturer));
-        when(userRepository.findById(tutor.getId())).thenReturn(Optional.of(tutor));
-        when(courseRepository.findById(course.getId())).thenReturn(Optional.of(course));
-
-        // ACT & ASSERT: Should throw IllegalArgumentException for zero hourly rate
-        assertThatThrownBy(() -> 
-            timesheetService.createTimesheet(
-                tutor.getId(),
-                course.getId(),
-                mondayDate,
-                BigDecimal.valueOf(10.0),
-                BigDecimal.ZERO, // Zero hourly rate
-                "Tutorial work",
-                lecturer.getId()
-            ))
-            .isInstanceOf(IllegalArgumentException.class)
-            .hasMessageContaining("Hourly rate must be positive");
-
-        // ACT & ASSERT: Should throw IllegalArgumentException for negative hourly rate
-        assertThatThrownBy(() -> 
-            timesheetService.createTimesheet(
-                tutor.getId(),
-                course.getId(),
-                mondayDate,
-                BigDecimal.valueOf(10.0),
-                BigDecimal.valueOf(-25.00), // Negative hourly rate
-                "Tutorial work",
-                lecturer.getId()
-            ))
-            .isInstanceOf(IllegalArgumentException.class)
-            .hasMessageContaining("Hourly rate must be positive");
-
-        // Verify no timesheet was saved for any invalid hourly rate
-        verify(timesheetRepository, never()).save(any(Timesheet.class));
-    }
-
-    @Test
-    void createTimesheet_WhenWeekStartDateInFuture_ShouldThrowIllegalArgumentException() {
-        // ARRANGE: Setup valid scenario but with future date
-        LocalDate tempDate = LocalDate.now().plusWeeks(2);
-        // Ensure it's a Monday
-        while (tempDate.getDayOfWeek() != java.time.DayOfWeek.MONDAY) {
-            tempDate = tempDate.plusDays(1);
-        }
-        final LocalDate futureMonday = tempDate;
-
-        when(userRepository.findById(lecturer.getId())).thenReturn(Optional.of(lecturer));
-        when(userRepository.findById(tutor.getId())).thenReturn(Optional.of(tutor));
-        when(courseRepository.findById(course.getId())).thenReturn(Optional.of(course));
-
-        // ACT & ASSERT: Should throw IllegalArgumentException for future date
-        assertThatThrownBy(() -> 
-            timesheetService.createTimesheet(
-                tutor.getId(),
-                course.getId(),
-                futureMonday, // Future Monday date
-                BigDecimal.valueOf(10.0),
-                BigDecimal.valueOf(45.00),
-                "Tutorial work",
-                lecturer.getId()
-            ))
-            .isInstanceOf(IllegalArgumentException.class)
-            .hasMessageContaining("Week start date cannot be in the future");
-
-        // Verify no timesheet was saved
-        verify(timesheetRepository, never()).save(any(Timesheet.class));
-    }
-
-    @Test
-    void createTimesheet_WhenBudgetExceeded_ShouldThrowBusinessException() {
-        // ARRANGE: Setup scenario where creating timesheet would exceed course budget
-        when(userRepository.findById(lecturer.getId())).thenReturn(Optional.of(lecturer));
-        when(userRepository.findById(tutor.getId())).thenReturn(Optional.of(tutor));
-        when(courseRepository.findById(course.getId())).thenReturn(Optional.of(course));
-        when(timesheetRepository.existsByTutorIdAndCourseIdAndWeekStartDate(tutor.getId(), course.getId(), mondayDate))
-            .thenReturn(false);
-
-        // Mock that course already has 9950.00 approved budget used (out of 10000.00 total)
-        when(timesheetApplicationService.getTotalApprovedBudgetUsedByCourse(course.getId(), lecturer.getId()))
-            .thenReturn(BigDecimal.valueOf(9950.00));
-
-        // ACT & ASSERT: Should throw BusinessException when new timesheet would exceed budget
-        // New timesheet cost: 10.0 hours * 45.00 rate = 450.00
-        // Total would be: 9950.00 + 450.00 = 10400.00 > 10000.00 budget
-        assertThatThrownBy(() -> 
-            timesheetService.createTimesheet(
-                tutor.getId(),
-                course.getId(),
-                mondayDate,
-                BigDecimal.valueOf(10.0), // 10 hours
-                BigDecimal.valueOf(45.00), // $45/hour = $450 total
-                "Tutorial work",
-                lecturer.getId()
-            ))
-            .isInstanceOf(BusinessException.class)
-            .hasMessageContaining("Creating this timesheet would exceed the course budget");
-
-        // Verify no timesheet was saved
-        verify(timesheetRepository, never()).save(any(Timesheet.class));
-    }
-
-    // Helper method
-    private LocalDate getNextMonday() {
-        LocalDate today = LocalDate.now();
-        int daysSinceMonday = today.getDayOfWeek().getValue() - DayOfWeek.MONDAY.getValue();
-        if (daysSinceMonday == 0) {
-            // Today is Monday, use it
-            return today;
-        } else if (daysSinceMonday > 0) {
-            // We're past Monday, use the previous Monday
-            return today.minusDays(daysSinceMonday);
-        } else {
-            // We're before Monday (shouldn't happen), use last week's Monday
-            return today.minusDays(daysSinceMonday + 7);
-        }
->>>>>>> c8486ccc
-    }
+        );    }
 }
