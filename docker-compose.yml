services:
  db:
    image: postgres:15
    environment:
      POSTGRES_DB: catams
      POSTGRES_USER: catams_user
      POSTGRES_PASSWORD: catams_password
    ports:
      - "5433:5432"
    volumes:
      - db_data:/var/lib/postgresql/data
    healthcheck:
      test: ["CMD-SHELL", "pg_isready -U $${POSTGRES_USER} -d $${POSTGRES_DB}"]
      interval: 5s
      timeout: 3s
      retries: 20

  api:
    build:
      context: .
    depends_on:
      db:
        condition: service_healthy
    environment:
      # Run with e2e-local profile to enable H2 + seed/reset endpoints in container
      SPRING_PROFILES_ACTIVE: e2e-local
      JWT_SECRET: ${JWT_SECRET:-MDEyMzQ1Njc4OWFiY2RlZjAxMjM0NTY3ODlhYmNkZWY=}
      APP_CORS_ALLOWED_ORIGINS: ${APP_CORS_ALLOWED_ORIGINS:-http://localhost:5174}
    ports:
<<<<<<< HEAD
      - "${API_PORT:-8080}:8080"
=======
      - "${API_PORT:-8084}:8080"
>>>>>>> 160561e6

  web:
    build:
      context: .
      dockerfile: Dockerfile.frontend
    environment:
      VITE_API_BASE_URL: http://api:8080
      VITE_API_PROXY_TARGET: http://api:8080
      VITE_E2E: 'true'
    depends_on:
      - api
    ports:
      - "5174:5174"

  e2e:
    build:
      context: .
      dockerfile: Dockerfile.e2e
    environment:
      E2E_BACKEND_URL: http://api:8080
      E2E_FRONTEND_URL: http://web:5174
      TEST_DATA_RESET_TOKEN: ${TEST_DATA_RESET_TOKEN:-local-e2e-reset}
    depends_on:
      - api
      - web
    volumes:
      - ./uat-artifacts/current/report:/app/playwright-report
      - ./uat-artifacts/current/screenshots:/app/playwright-screenshots

volumes:
  db_data:
<|MERGE_RESOLUTION|>--- conflicted
+++ resolved
@@ -27,11 +27,9 @@
       JWT_SECRET: ${JWT_SECRET:-MDEyMzQ1Njc4OWFiY2RlZjAxMjM0NTY3ODlhYmNkZWY=}
       APP_CORS_ALLOWED_ORIGINS: ${APP_CORS_ALLOWED_ORIGINS:-http://localhost:5174}
     ports:
-<<<<<<< HEAD
+
       - "${API_PORT:-8080}:8080"
-=======
-      - "${API_PORT:-8084}:8080"
->>>>>>> 160561e6
+
 
   web:
     build:
@@ -63,3 +61,4 @@
 
 volumes:
   db_data:
+
