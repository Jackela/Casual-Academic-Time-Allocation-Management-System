--- conflicted
+++ resolved
@@ -99,70 +99,19 @@
     Page<Timesheet> findByStatus(ApprovalStatus status, Pageable pageable);
     
     /**
-<<<<<<< HEAD
      * Find timesheets by status and tutor with paging ordered by creation time ascending.
      */
     Page<Timesheet> findByStatusAndTutorIdOrderByCreatedAtAsc(ApprovalStatus status, Long tutorId, Pageable pageable);
     
-    /**
-=======
->>>>>>> c8486ccc
-     * Find timesheets by multiple status values.
-     *
-     * @param statuses the approval statuses to match
-     * @return list of timesheets
-     */
-    List<Timesheet> findByStatusIn(List<ApprovalStatus> statuses);
-    
-    /**
-     * Find timesheets by tutor and status.
-     *
-     * @param tutorId the tutor's ID
-     * @param status the approval status
-     * @return list of timesheets
-     */
-    List<Timesheet> findByTutorIdAndStatus(Long tutorId, ApprovalStatus status);
-    
-    /**
-     * Find timesheets by course and status.
-     *
-     * @param courseId the course ID
-     * @param status the approval status
-     * @return list of timesheets
-     */
-    List<Timesheet> findByCourseIdAndStatus(Long courseId, ApprovalStatus status);
-    
-    /**
-     * Find timesheets within a date range.
-     *
+    /**    /**
+     * Find timesheets for a tutor within a date range.
+     *
+     * @param tutorId the tutor's ID
      * @param startDate the start date (inclusive)
      * @param endDate the end date (inclusive)
      * @return list of timesheets
      */
-<<<<<<< HEAD
-    List<Timesheet> findByWeekPeriod_WeekStartDateBetween(LocalDate startDate, LocalDate endDate);
-
-=======
-    @Query(value = "SELECT * FROM timesheets WHERE week_start_date BETWEEN :startDate AND :endDate", nativeQuery = true)
-    List<Timesheet> findByWeekStartDateBetween(@Param("startDate") LocalDate startDate, @Param("endDate") LocalDate endDate);
-    
->>>>>>> c8486ccc
-    /**
-     * Find timesheets for a tutor within a date range.
-     *
-     * @param tutorId the tutor's ID
-     * @param startDate the start date (inclusive)
-     * @param endDate the end date (inclusive)
-     * @return list of timesheets
-     */
-<<<<<<< HEAD
     List<Timesheet> findByTutorIdAndWeekPeriod_WeekStartDateBetween(Long tutorId, LocalDate startDate, LocalDate endDate);
-
-=======
-    @Query(value = "SELECT * FROM timesheets WHERE tutor_id = :tutorId AND week_start_date BETWEEN :startDate AND :endDate", nativeQuery = true)
-    List<Timesheet> findByTutorIdAndWeekStartDateBetween(@Param("tutorId") Long tutorId, @Param("startDate") LocalDate startDate, @Param("endDate") LocalDate endDate);
-    
->>>>>>> c8486ccc
     /**
      * Check if a timesheet exists for the unique combination of tutor, course, and week.
      *
@@ -171,14 +120,7 @@
      * @param weekStartDate the week start date
      * @return true if timesheet exists
      */
-<<<<<<< HEAD
     boolean existsByTutorIdAndCourseIdAndWeekPeriod_WeekStartDate(Long tutorId, Long courseId, LocalDate weekStartDate);
-
-=======
-    @Query(value = "SELECT CASE WHEN COUNT(*) > 0 THEN true ELSE false END FROM timesheets WHERE tutor_id = :tutorId AND course_id = :courseId AND week_start_date = :weekStartDate", nativeQuery = true)
-    boolean existsByTutorIdAndCourseIdAndWeekStartDate(@Param("tutorId") Long tutorId, @Param("courseId") Long courseId, @Param("weekStartDate") LocalDate weekStartDate);
-    
->>>>>>> c8486ccc
     /**
      * Find existing timesheet for the unique combination (used for duplicate checking).
      *
@@ -187,14 +129,7 @@
      * @param weekStartDate the week start date
      * @return the existing timesheet if found
      */
-<<<<<<< HEAD
     Optional<Timesheet> findByTutorIdAndCourseIdAndWeekPeriod_WeekStartDate(Long tutorId, Long courseId, LocalDate weekStartDate);
-
-=======
-    @Query(value = "SELECT * FROM timesheets WHERE tutor_id = :tutorId AND course_id = :courseId AND week_start_date = :weekStartDate", nativeQuery = true)
-    Optional<Timesheet> findByTutorIdAndCourseIdAndWeekStartDate(@Param("tutorId") Long tutorId, @Param("courseId") Long courseId, @Param("weekStartDate") LocalDate weekStartDate);
-    
->>>>>>> c8486ccc
     /**
      * Get all timesheets with optional filtering and paging.
      * Used for admin queries with flexible filtering.
@@ -324,13 +259,8 @@
            "COUNT(t), " +
            "COALESCE(SUM(t.hours), 0), " +
            "COALESCE(SUM(t.hours * t.hourlyRate.amount), 0), " +
-<<<<<<< HEAD
            "SUM(CASE WHEN t.status IN ('PENDING_TUTOR_REVIEW', 'APPROVED_BY_TUTOR', 'APPROVED_BY_LECTURER_AND_TUTOR', " +
-           "'MODIFICATION_REQUESTED') THEN 1L ELSE 0L END)) " +
-=======
-           "SUM(CASE WHEN t.status = 'PENDING_LECTURER_APPROVAL' THEN 1L ELSE 0L END)) " +
->>>>>>> c8486ccc
-           "FROM Timesheet t " +
+           "'MODIFICATION_REQUESTED') THEN 1L ELSE 0L END)) " +           "FROM Timesheet t " +
            "WHERE t.tutorId = :tutorId " +
            "AND t.weekPeriod.weekStartDate BETWEEN :startDate AND :endDate")
     TimesheetSummaryData findTimesheetSummaryByTutorNative(
@@ -357,8 +287,7 @@
      * Get timesheet aggregation data for dashboard - LECTURER scope.
      * Returns summary metrics for courses managed by a lecturer.
      *
-_     * @param courseIds list of course IDs managed by the lecturer
-     * @param startDate start date for filtering (inclusive)
+_     * @param courseIds list of course IDs managed by the lecturer     * @param startDate start date for filtering (inclusive)
      * @param endDate end date for filtering (inclusive)
      * @return aggregated timesheet summary data
      */
@@ -366,13 +295,8 @@
            "COUNT(t), " +
            "COALESCE(SUM(t.hours), 0), " +
            "COALESCE(SUM(t.hours * t.hourlyRate.amount), 0), " +
-<<<<<<< HEAD
            "SUM(CASE WHEN t.status IN ('PENDING_TUTOR_REVIEW', 'APPROVED_BY_TUTOR', 'APPROVED_BY_LECTURER_AND_TUTOR', " +
-           "'MODIFICATION_REQUESTED') THEN 1L ELSE 0L END)) " +
-=======
-           "SUM(CASE WHEN t.status = 'PENDING_LECTURER_APPROVAL' THEN 1L ELSE 0L END)) " +
->>>>>>> c8486ccc
-           "FROM Timesheet t " +
+           "'MODIFICATION_REQUESTED') THEN 1L ELSE 0L END)) " +           "FROM Timesheet t " +
            "WHERE t.courseId IN :courseIds " +
            "AND t.weekPeriod.weekStartDate BETWEEN :startDate AND :endDate")
     TimesheetSummaryData findTimesheetSummaryByCoursesNative(
@@ -407,13 +331,8 @@
            "COUNT(t), " +
            "COALESCE(SUM(t.hours), 0), " +
            "COALESCE(SUM(t.hours * t.hourlyRate.amount), 0), " +
-<<<<<<< HEAD
            "SUM(CASE WHEN t.status IN ('PENDING_TUTOR_REVIEW', 'APPROVED_BY_TUTOR', 'APPROVED_BY_LECTURER_AND_TUTOR', " +
-           "'MODIFICATION_REQUESTED') THEN 1L ELSE 0L END)) " +
-=======
-           "SUM(CASE WHEN t.status = 'PENDING_LECTURER_APPROVAL' OR t.status = 'PENDING_HR_REVIEW' THEN 1L ELSE 0L END)) " +
->>>>>>> c8486ccc
-           "FROM Timesheet t " +
+           "'MODIFICATION_REQUESTED') THEN 1L ELSE 0L END)) " +           "FROM Timesheet t " +
            "WHERE t.weekPeriod.weekStartDate BETWEEN :startDate AND :endDate")
     TimesheetSummaryData findTimesheetSummarySystemWideNative(
         @Param("startDate") LocalDate startDate,
@@ -445,13 +364,8 @@
            "COUNT(t), " +
            "COALESCE(SUM(t.hours), 0), " +
            "COALESCE(SUM(t.hours * t.hourlyRate.amount), 0), " +
-<<<<<<< HEAD
            "SUM(CASE WHEN t.status IN ('PENDING_TUTOR_REVIEW', 'APPROVED_BY_TUTOR', 'APPROVED_BY_LECTURER_AND_TUTOR', " +
-           "'MODIFICATION_REQUESTED') THEN 1L ELSE 0L END)) " +
-=======
-           "SUM(CASE WHEN t.status = 'PENDING_LECTURER_APPROVAL' OR t.status = 'PENDING_HR_REVIEW' THEN 1L ELSE 0L END)) " +
->>>>>>> c8486ccc
-           "FROM Timesheet t " +
+           "'MODIFICATION_REQUESTED') THEN 1L ELSE 0L END)) " +           "FROM Timesheet t " +
            "WHERE t.courseId = :courseId " +
            "AND t.weekPeriod.weekStartDate BETWEEN :startDate AND :endDate")
     TimesheetSummaryData findTimesheetSummaryByCourseNative(
@@ -472,9 +386,6 @@
         Long courseId, LocalDate startDate, LocalDate endDate) {
         return findTimesheetSummaryByCourseNative(courseId, startDate, endDate);
     }
-<<<<<<< HEAD
-    
-    
-=======
->>>>>>> c8486ccc
+    
+    
 }