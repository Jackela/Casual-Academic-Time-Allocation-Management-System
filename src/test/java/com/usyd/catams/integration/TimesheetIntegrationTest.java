--- conflicted
+++ resolved
@@ -31,13 +31,7 @@
 @SpringBootTest
 @ActiveProfiles("integration-test")
 @Transactional
-<<<<<<< HEAD
 public class TimesheetIntegrationTest extends IntegrationTestBase {
-=======
-@Disabled("TODO: Fix integration test workflow failures")
-public class TimesheetIntegrationTest {
->>>>>>> c8486ccc
-
     @Autowired
     private TimesheetRepository timesheetRepository;
 
