import { Page, expect, Locator } from '@playwright/test';

export class TimesheetPage {
  readonly page: Page;
  readonly timesheetsTable: Locator;
  readonly loadingState: Locator;
  readonly emptyState: Locator;
  readonly errorMessage: Locator;
  readonly retryButton: Locator;
  readonly countBadge: Locator;

  constructor(page: Page) {
    this.page = page;
    this.timesheetsTable = page.getByTestId('timesheets-table');
    this.loadingState = page.getByTestId('loading-state');
    this.emptyState = page.getByTestId('empty-state');
    this.errorMessage = page.getByTestId('error-message');
    this.retryButton = page.getByTestId('retry-button');
    this.countBadge = page.getByTestId('count-badge');
  }

  async expectTimesheetsTable() {
    // Presence-first: either table is visible or empty-state is visible
    const tableVisible = await this.timesheetsTable.isVisible().catch(() => false);
    if (tableVisible) {
      await expect(this.timesheetsTable).toBeVisible();
      return;
    }
    await this.expectEmptyState();
  }

  async expectEmptyState() {
    await expect(this.emptyState).toBeVisible();
    await expect(this.emptyState).toContainText(/no.*pending.*timesheets/i);
  }

  async expectLoadingState() {
    await expect(this.loadingState).toBeVisible();
  }

  async expectErrorState() {
    await expect(this.errorMessage).toBeVisible();
    await expect(this.retryButton).toBeVisible();
  }

  async getTimesheetRows() {
    return this.timesheetsTable.locator('tbody tr');
  }

  async getTimesheetById(id: number) {
    return this.page.getByTestId(`timesheet-row-${id}`);
  }

  async getApproveButtonForTimesheet(id: number) {
    return this.page.getByTestId(`approve-btn-${id}`);
  }

  async getRejectButtonForTimesheet(id: number) {
    return this.page.getByTestId(`reject-btn-${id}`);
  }

  async getTutorInfoForTimesheet(id: number) {
    return this.page.getByTestId(`tutor-info-${id}`);
  }

  async getCourseCodeForTimesheet(id: number) {
    return this.page.getByTestId(`course-code-${id}`);
  }

  async getHoursBadgeForTimesheet(id: number) {
    return this.page.getByTestId(`hours-badge-${id}`);
  }

  async getDescriptionForTimesheet(id: number) {
    return this.page.getByTestId(`description-cell-${id}`);
  }

  async approveTimesheet(id: number) {
    const approveButton = await this.getApproveButtonForTimesheet(id);
    const beforeBadgeText = await this.countBadge.innerText().catch(() => null);

    const [response] = await Promise.all([
      this.page.waitForResponse('**/api/approvals'),
      approveButton.click()
    ]);
<<<<<<< HEAD

    // User-visible-results-first: wait for row to disappear OR count badge to change OR empty-state to appear
    await Promise.race([
      this.page.waitForFunction(
        (timesheetId) => !document.querySelector(`[data-testid="timesheet-row-${timesheetId}"]`),
        id,
        { timeout: 10000 }
      ),
      (async () => {
        try {
      await this.countBadge.waitFor({ timeout: 10000 });
      await this.page.waitForFunction(
        ({ sel, prev }) => {
          const el = document.querySelector(sel as string);
          return !!el && ((el.textContent || '').trim() !== ((prev || '') as string).trim());
        },
        { sel: '[data-testid="count-badge"]', prev: beforeBadgeText },
        { timeout: 10000 }
      );
        } catch {}
      })(),
      this.emptyState.waitFor({ timeout: 10000 }).catch(() => null)
    ]);

=======
    
    // Wait for refresh AND UI update
    await this.page.waitForResponse('**/api/timesheets/pending-approval');
    // Wait for the specific timesheet row to disappear or table to update
    await this.page.waitForFunction(
      (timesheetId) => {
        const row = document.querySelector(`[data-testid="timesheet-row-${timesheetId}"]`);
        return !row || row.getAttribute('data-status') !== 'PENDING_LECTURER_APPROVAL';
      },
      id,
      { timeout: 10000 }
    );
    
>>>>>>> c8486ccc
    return response;
  }

  async rejectTimesheet(id: number) {
    const rejectButton = await this.getRejectButtonForTimesheet(id);
    const beforeBadgeText = await this.countBadge.innerText().catch(() => null);

    const [response] = await Promise.all([
      this.page.waitForResponse('**/api/approvals'),
      rejectButton.click()
    ]);
<<<<<<< HEAD

    // User-visible-results-first: wait for row to disappear OR count badge to change OR empty-state to appear
    await Promise.race([
      this.page.waitForFunction(
        (timesheetId) => !document.querySelector(`[data-testid="timesheet-row-${timesheetId}"]`),
        id,
        { timeout: 10000 }
      ),
      (async () => {
        try {
      await this.countBadge.waitFor({ timeout: 10000 });
      await this.page.waitForFunction(
        ({ sel, prev }) => {
          const el = document.querySelector(sel as string);
          return !!el && ((el.textContent || '').trim() !== ((prev || '') as string).trim());
        },
        { sel: '[data-testid="count-badge"]', prev: beforeBadgeText },
        { timeout: 10000 }
      );
        } catch {}
      })(),
      this.emptyState.waitFor({ timeout: 10000 }).catch(() => null)
    ]);

=======
    
    // Wait for refresh AND UI update
    await this.page.waitForResponse('**/api/timesheets/pending-approval');
    // Wait for the specific timesheet row to disappear or table to update
    await this.page.waitForFunction(
      (timesheetId) => {
        const row = document.querySelector(`[data-testid="timesheet-row-${timesheetId}"]`);
        return !row || row.getAttribute('data-status') !== 'PENDING_LECTURER_APPROVAL';
      },
      id,
      { timeout: 10000 }
    );
    
>>>>>>> c8486ccc
    return response;
  }

  async expectTimesheetActionButtonsEnabled(id: number) {
    const approveButton = await this.getApproveButtonForTimesheet(id);
    const rejectButton = await this.getRejectButtonForTimesheet(id);
    
    await expect(approveButton).toBeEnabled();
    await expect(rejectButton).toBeEnabled();
  }

  async expectTimesheetActionButtonsDisabled(id: number) {
    const approveButton = await this.getApproveButtonForTimesheet(id);
    const rejectButton = await this.getRejectButtonForTimesheet(id);
    
    await expect(approveButton).toBeDisabled();
    await expect(rejectButton).toBeDisabled();
  }

  async expectTimesheetData(id: number, expectedData: {
    tutorName?: string;
    courseCode?: string;
    hours?: string;
    description?: string;
  }) {
    if (expectedData.tutorName) {
      const tutorInfo = await this.getTutorInfoForTimesheet(id);
      await expect(tutorInfo).toContainText(expectedData.tutorName);
    }
    
    if (expectedData.courseCode) {
      const courseCode = await this.getCourseCodeForTimesheet(id);
      await expect(courseCode).toContainText(expectedData.courseCode);
    }
    
    if (expectedData.hours) {
      const hoursBadge = await this.getHoursBadgeForTimesheet(id);
      await expect(hoursBadge).toContainText(expectedData.hours);
    }
    
    if (expectedData.description) {
      const description = await this.getDescriptionForTimesheet(id);
      await expect(description).toContainText(expectedData.description);
    }
  }

  async getTimesheetCount(): Promise<number> {
    const rows = await this.getTimesheetRows();
    return await rows.count();
  }

  async expectCountBadge(expectedCount: number) {
    await expect(this.countBadge).toContainText(`${expectedCount} pending`);
  }

  async hasTimesheetData(): Promise<boolean> {
    // Presence-first: prioritize DOM over network timing
    const rows = await this.getTimesheetRows();
    try {
      await this.timesheetsTable.waitFor({ timeout: 8000 });
    } catch {}
    try {
<<<<<<< HEAD
      const count = await rows.count();
      if (count > 0) return true;
    } catch {}
    // If no rows, check empty state presence
    try {
      await this.emptyState.waitFor({ timeout: 4000 });
      return false;
=======
      // First wait for the API response to complete
      await this.page.waitForResponse('**/api/timesheets/pending-approval', { timeout: 10000 });
      // Then check if the table is visible with data
      await this.timesheetsTable.waitFor({ timeout: 5000 });
      const rows = await this.getTimesheetRows();
      const rowCount = await rows.count();
      return rowCount > 0;
>>>>>>> c8486ccc
    } catch {
      // If table not found or no rows, check for empty state
      try {
        await this.emptyState.waitFor({ timeout: 2000 });
        return false;
      } catch {
        return false;
      }
    }
  }

  async retryDataLoad() {
    await this.retryButton.click();
    await this.page.waitForResponse('**/api/timesheets/pending-final-approval');
  }
}<|MERGE_RESOLUTION|>--- conflicted
+++ resolved
@@ -83,7 +83,6 @@
       this.page.waitForResponse('**/api/approvals'),
       approveButton.click()
     ]);
-<<<<<<< HEAD
 
     // User-visible-results-first: wait for row to disappear OR count badge to change OR empty-state to appear
     await Promise.race([
@@ -107,22 +106,6 @@
       })(),
       this.emptyState.waitFor({ timeout: 10000 }).catch(() => null)
     ]);
-
-=======
-    
-    // Wait for refresh AND UI update
-    await this.page.waitForResponse('**/api/timesheets/pending-approval');
-    // Wait for the specific timesheet row to disappear or table to update
-    await this.page.waitForFunction(
-      (timesheetId) => {
-        const row = document.querySelector(`[data-testid="timesheet-row-${timesheetId}"]`);
-        return !row || row.getAttribute('data-status') !== 'PENDING_LECTURER_APPROVAL';
-      },
-      id,
-      { timeout: 10000 }
-    );
-    
->>>>>>> c8486ccc
     return response;
   }
 
@@ -134,7 +117,6 @@
       this.page.waitForResponse('**/api/approvals'),
       rejectButton.click()
     ]);
-<<<<<<< HEAD
 
     // User-visible-results-first: wait for row to disappear OR count badge to change OR empty-state to appear
     await Promise.race([
@@ -158,22 +140,6 @@
       })(),
       this.emptyState.waitFor({ timeout: 10000 }).catch(() => null)
     ]);
-
-=======
-    
-    // Wait for refresh AND UI update
-    await this.page.waitForResponse('**/api/timesheets/pending-approval');
-    // Wait for the specific timesheet row to disappear or table to update
-    await this.page.waitForFunction(
-      (timesheetId) => {
-        const row = document.querySelector(`[data-testid="timesheet-row-${timesheetId}"]`);
-        return !row || row.getAttribute('data-status') !== 'PENDING_LECTURER_APPROVAL';
-      },
-      id,
-      { timeout: 10000 }
-    );
-    
->>>>>>> c8486ccc
     return response;
   }
 
@@ -236,24 +202,13 @@
       await this.timesheetsTable.waitFor({ timeout: 8000 });
     } catch {}
     try {
-<<<<<<< HEAD
       const count = await rows.count();
       if (count > 0) return true;
     } catch {}
     // If no rows, check empty state presence
     try {
       await this.emptyState.waitFor({ timeout: 4000 });
-      return false;
-=======
-      // First wait for the API response to complete
-      await this.page.waitForResponse('**/api/timesheets/pending-approval', { timeout: 10000 });
-      // Then check if the table is visible with data
-      await this.timesheetsTable.waitFor({ timeout: 5000 });
-      const rows = await this.getTimesheetRows();
-      const rowCount = await rows.count();
-      return rowCount > 0;
->>>>>>> c8486ccc
-    } catch {
+      return false;    } catch {
       // If table not found or no rows, check for empty state
       try {
         await this.emptyState.waitFor({ timeout: 2000 });
