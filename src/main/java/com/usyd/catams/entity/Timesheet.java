package com.usyd.catams.entity;

import com.usyd.catams.common.domain.model.Money;
import com.usyd.catams.common.domain.model.WeekPeriod;
import com.usyd.catams.enums.ApprovalAction;
import com.usyd.catams.enums.ApprovalStatus;
import jakarta.persistence.*;
import jakarta.validation.constraints.*;
import java.math.BigDecimal;
import java.time.LocalDate;
import java.time.LocalDateTime;
import java.util.ArrayList;
import java.util.Collections;
import java.util.List;
import java.util.Optional;
import java.util.stream.Collectors;
<<<<<<< HEAD

import com.usyd.catams.common.validation.TimesheetValidationConstants;
=======
>>>>>>> c8486ccc

@Entity
@Table(name = "timesheets", 
    indexes = {
        @Index(name = "idx_timesheet_tutor", columnList = "tutorId"),
        @Index(name = "idx_timesheet_course", columnList = "courseId"),
        @Index(name = "idx_timesheet_week_start", columnList = "weekStartDate"),
        @Index(name = "idx_timesheet_status", columnList = "status"),
        @Index(name = "idx_timesheet_created_by", columnList = "createdBy")
    },
    uniqueConstraints = {
        @UniqueConstraint(name = "uk_timesheet_tutor_course_week", 
                         columnNames = {"tutorId", "courseId", "weekStartDate"})
    }
)
public class Timesheet {
    
    @Id
    @GeneratedValue(strategy = GenerationType.IDENTITY)
    private Long id;
    
    @NotNull
    @Column(nullable = false, name = "tutor_id")
    private Long tutorId;
    
    @NotNull
    @Column(nullable = false, name = "course_id")
    private Long courseId;
    
    @NotNull
    @Embedded
    @AttributeOverride(name = "weekStartDate", column = @Column(name = "week_start_date"))
    private WeekPeriod weekPeriod;
    
    @NotNull
    @DecimalMin(value = "0.1", inclusive = true)
    @DecimalMax(value = "40.0", inclusive = true)
    @Digits(integer = 2, fraction = 1)
    @Column(nullable = false, precision = 3, scale = 1)
    private BigDecimal hours;
    
    @NotNull
    @Embedded
    @AttributeOverrides({
        @AttributeOverride(name = "amount", column = @Column(name = "hourly_rate", precision = 5, scale = 2)),
        @AttributeOverride(name = "currencyCode", column = @Column(name = "hourly_rate_currency"))
    })
    private Money hourlyRate;
    
    @NotBlank
    @Size(max = 1000)
    @Column(nullable = false, length = 1000)
    private String description;
    
    @Enumerated(EnumType.STRING)
    @Column(nullable = false, length = 50)
    private ApprovalStatus status;
    
    @Column(name = "created_at", nullable = false, updatable = false)
    private LocalDateTime createdAt;
    
    @Column(name = "updated_at")
    private LocalDateTime updatedAt;
    
    @NotNull
    @Column(nullable = false, name = "created_by")
    private Long createdBy;
    
    /**
     * Approval history for this timesheet - managed as part of the aggregate
     */
<<<<<<< HEAD
    @OneToMany(mappedBy = "timesheetId", cascade = CascadeType.ALL, orphanRemoval = true, fetch = FetchType.EAGER)
=======
    @OneToMany(mappedBy = "timesheetId", cascade = CascadeType.ALL, orphanRemoval = true, fetch = FetchType.LAZY)
>>>>>>> c8486ccc
    @OrderBy("timestamp ASC")
    private List<Approval> approvals = new ArrayList<>();
    
    // Default constructor
    public Timesheet() {
    }
    
    // Constructor for creation
    public Timesheet(Long tutorId, Long courseId, WeekPeriod weekPeriod, 
                    BigDecimal hours, Money hourlyRate, String description, Long createdBy) {
        this.tutorId = tutorId;
        this.courseId = courseId;
        this.weekPeriod = weekPeriod;
        this.hours = hours;
        this.hourlyRate = hourlyRate;
        this.description = description;
        this.createdBy = createdBy;
        this.status = ApprovalStatus.DRAFT;
    }
    
    // Constructor with primitives for backwards compatibility
    public Timesheet(Long tutorId, Long courseId, LocalDate weekStartDate, 
                    BigDecimal hours, BigDecimal hourlyRate, String description, Long createdBy) {
        this(tutorId, courseId, new WeekPeriod(weekStartDate), hours, new Money(hourlyRate), description, createdBy);
    }
    
    @PrePersist
    protected void onCreate() {
        LocalDateTime now = LocalDateTime.now();
        this.createdAt = now;
        this.updatedAt = now;
        
<<<<<<< HEAD
        // Validate on create
        validateBusinessRules();
=======
        // WeekPeriod automatically ensures start date is Monday, so no validation needed
>>>>>>> c8486ccc
    }
    
    @PreUpdate
    protected void onUpdate() {
        this.updatedAt = LocalDateTime.now();
        
<<<<<<< HEAD
        // Validate on update
        validateBusinessRules();
=======
        // WeekPeriod automatically ensures start date is Monday, so no validation needed
>>>>>>> c8486ccc
    }
    
    // Getters and Setters
    public Long getId() {
        return id;
    }
    
    public void setId(Long id) {
        this.id = id;
    }
    
    public Long getTutorId() {
        return tutorId;
    }
    
    public void setTutorId(Long tutorId) {
        this.tutorId = tutorId;
    }
    
    public Long getCourseId() {
        return courseId;
    }
    
    public void setCourseId(Long courseId) {
        this.courseId = courseId;
    }
    
    public WeekPeriod getWeekPeriod() {
        return weekPeriod;
    }
    
    public void setWeekPeriod(WeekPeriod weekPeriod) {
        this.weekPeriod = weekPeriod;
    }
    
    public LocalDate getWeekStartDate() {
        return weekPeriod != null ? weekPeriod.getStartDate() : null;
    }
    
    public void setWeekStartDate(LocalDate weekStartDate) {
        this.weekPeriod = new WeekPeriod(weekStartDate);
    }
    
    public BigDecimal getHours() {
        return hours;
    }
    
    public void setHours(BigDecimal hours) {
        this.hours = hours;
    }
    
    public Money getHourlyRateMoney() {
        return hourlyRate;
    }
    
    public void setHourlyRate(Money hourlyRate) {
        this.hourlyRate = hourlyRate;
    }
    
    public void setHourlyRate(BigDecimal hourlyRate) {
        this.hourlyRate = new Money(hourlyRate);
    }
    
    /**
     * Get hourly rate as BigDecimal (for backward compatibility)
     */
    public BigDecimal getHourlyRate() {
<<<<<<< HEAD
        if (hourlyRate == null || hourlyRate.getAmount() == null) {
            return null;
        }
        BigDecimal normalized = hourlyRate.getAmount().stripTrailingZeros();
        if (normalized.scale() < 1) {
            normalized = normalized.setScale(1);
        }
        return normalized;
=======
        return hourlyRate != null ? hourlyRate.getAmount() : null;
>>>>>>> c8486ccc
    }
    
    public String getDescription() {
        return description;
    }
    
    public void setDescription(String description) {
        this.description = description;
    }
    
    public ApprovalStatus getStatus() {
        return status;
    }
    
    public void setStatus(ApprovalStatus status) {
        this.status = status;
    }
    
    public LocalDateTime getCreatedAt() {
        return createdAt;
    }
    
    public void setCreatedAt(LocalDateTime createdAt) {
        this.createdAt = createdAt;
    }
    
    public LocalDateTime getUpdatedAt() {
        return updatedAt;
    }
    
    public void setUpdatedAt(LocalDateTime updatedAt) {
        this.updatedAt = updatedAt;
    }
    
    public Long getCreatedBy() {
        return createdBy;
    }
    
    public void setCreatedBy(Long createdBy) {
        this.createdBy = createdBy;
    }
    
    // Business methods
    public Money calculateTotalPay() {
        return hourlyRate.multiply(hours);
    }
    
    public BigDecimal calculateTotalPayAmount() {
        return calculateTotalPay().getAmount();
    }
    
    public boolean isEditable() {
        return status.isEditable();
    }
    
    public boolean canBeApproved() {
        // Only states that accept user approval actions per SSOT
        return status == ApprovalStatus.PENDING_TUTOR_REVIEW ||
               status == ApprovalStatus.APPROVED_BY_LECTURER_AND_TUTOR;
    }
    
    public void validateBusinessRules() {
<<<<<<< HEAD
        // Ensure week start date is Monday
        if (weekPeriod != null && weekPeriod.getStartDate() != null && weekPeriod.getStartDate().getDayOfWeek() != java.time.DayOfWeek.MONDAY) {
            throw new IllegalArgumentException("Monday");
        }
=======
        // WeekPeriod automatically ensures start date is Monday
>>>>>>> c8486ccc
        
        if (hours != null && (hours.compareTo(TimesheetValidationConstants.getMinHours()) < 0 || 
                             hours.compareTo(TimesheetValidationConstants.getMaxHours()) > 0)) {
            throw new IllegalArgumentException(TimesheetValidationConstants.getHoursValidationMessage());
        }
        
        if (hourlyRate != null) {
            BigDecimal rate = hourlyRate.getAmount();
<<<<<<< HEAD
            if (rate.compareTo(TimesheetValidationConstants.getMinHourlyRate()) < 0 || 
                rate.compareTo(TimesheetValidationConstants.getMaxHourlyRate()) > 0) {
                throw new IllegalArgumentException(TimesheetValidationConstants.getHourlyRateValidationMessage());
            }
=======
            if (rate.compareTo(BigDecimal.valueOf(10.00)) < 0 || 
                rate.compareTo(BigDecimal.valueOf(200.00)) > 0) {
                throw new IllegalArgumentException("Hourly rate must be between 10.00 and 200.00");
            }
        }
    }
    
    // Aggregate Root methods for managing Approvals
    
    /**
     * Get all approvals for this timesheet (read-only view)
     * 
     * @return immutable list of approvals
     */
    public List<Approval> getApprovals() {
        return Collections.unmodifiableList(approvals);
    }
    
    /**
     * Add a new approval action to this timesheet
     * 
     * @param approverId ID of the user performing the action
     * @param action the approval action being performed
     * @param previousStatus the status before the action
     * @param newStatus the status after the action  
     * @param comment optional comment explaining the action
     * @return the created approval
     */
    public Approval addApproval(Long approverId, ApprovalAction action, 
                               ApprovalStatus previousStatus, ApprovalStatus newStatus, String comment) {
        Approval approval = new Approval(this.id, approverId, action, previousStatus, newStatus, comment);
        
        // Allow validation with null timesheet ID for unpersisted entities
        approval.validateBusinessRules(this.id != null);
        
        // Update timesheet status
        this.status = newStatus;
        this.updatedAt = LocalDateTime.now();
        
        // Add to the approval list
        approvals.add(approval);
        
        return approval;
    }
    
    /**
     * Submit timesheet for approval
     * 
     * @param submitterId ID of the user submitting
     * @return the created approval record
     */
    public Approval submitForApproval(Long submitterId) {
        if (!isEditable()) {
            throw new IllegalStateException("Cannot submit timesheet that is not in editable state");
        }
        
        return addApproval(submitterId, ApprovalAction.SUBMIT_FOR_APPROVAL, 
                          this.status, ApprovalStatus.PENDING_TUTOR_REVIEW, null);
    }
    
    /**
     * Approve timesheet
     * 
     * @param approverId ID of the approver
     * @param comment optional approval comment
     * @return the created approval record
     */
    public Approval approve(Long approverId, String comment) {
        if (!canBeApproved()) {
            throw new IllegalStateException("Timesheet cannot be approved in current state: " + this.status.name());
        }
        
        ApprovalStatus newStatus = (this.status == ApprovalStatus.PENDING_TUTOR_REVIEW) 
            ? ApprovalStatus.PENDING_HR_REVIEW 
            : ApprovalStatus.APPROVED;
            
        return addApproval(approverId, ApprovalAction.APPROVE, this.status, newStatus, comment);
    }
    
    /**
     * Reject timesheet
     * 
     * @param approverId ID of the approver
     * @param comment rejection comment (required)
     * @return the created approval record
     */
    public Approval reject(Long approverId, String comment) {
        if (!canBeApproved()) {
            throw new IllegalStateException("Timesheet cannot be rejected in current state: " + this.status);
        }
        
        if (comment == null || comment.trim().isEmpty()) {
            throw new IllegalArgumentException("Rejection comment is required");
>>>>>>> c8486ccc
        }
        
        return addApproval(approverId, ApprovalAction.REJECT, this.status, ApprovalStatus.REJECTED, comment);
    }
    
    /**
     * Request modification to timesheet
     * 
     * @param approverId ID of the approver
     * @param comment modification request comment (required)
     * @return the created approval record
     */
    public Approval requestModification(Long approverId, String comment) {  
        if (!canBeApproved()) {
            throw new IllegalStateException("Cannot request modification for timesheet in current state: " + this.status);
        }
        
        if (comment == null || comment.trim().isEmpty()) {
            throw new IllegalArgumentException("Modification request comment is required");
        }
        
        return addApproval(approverId, ApprovalAction.REQUEST_MODIFICATION, 
                          this.status, ApprovalStatus.MODIFICATION_REQUESTED, comment);
    }
    
    /**
     * Get the most recent approval action
     * 
     * @return the most recent approval, if any
     */
    public Optional<Approval> getMostRecentApproval() {
        return approvals.stream()
                .reduce((first, second) -> second); // Get the last one due to ordering
    }
    
    /**
     * Get approval history with approver names (requires approver details to be fetched separately)
     * 
     * @return list of approvals ordered by timestamp
     */
    public List<Approval> getApprovalHistory() {
        return approvals.stream()
                .collect(Collectors.toList());
    }
    
    /**
     * Check if timesheet has any approval of a specific action type
     * 
     * @param action the approval action to check for
     * @return true if such approval exists
     */
    public boolean hasApprovalAction(ApprovalAction action) {
        return approvals.stream()
                .anyMatch(approval -> approval.getAction() == action);
    }
    
    /**
     * Get approvals of a specific action type
     * 
     * @param action the approval action type
     * @return list of matching approvals
     */
    public List<Approval> getApprovalsByAction(ApprovalAction action) {
        return approvals.stream()
                .filter(approval -> approval.getAction() == action)
                .collect(Collectors.toList());
    }
    
    /**
     * Clear all approvals (used for testing or special scenarios)
     */
    protected void clearApprovals() {
        approvals.clear();
    }
    
    // Aggregate Root methods for managing Approvals
    
    /**
     * Get all approvals for this timesheet (read-only view)
     * 
     * @return immutable list of approvals
     */
    public List<Approval> getApprovals() {
        return Collections.unmodifiableList(approvals);
    }
    
    /**
     * Add a new approval action to this timesheet
     * 
     * @param approverId ID of the user performing the action
     * @param action the approval action being performed
     * @param previousStatus the status before the action
     * @param newStatus the status after the action  
     * @param comment optional comment explaining the action
     * @return the created approval
     */
    public Approval addApproval(Long approverId, ApprovalAction action, 
                               ApprovalStatus previousStatus, ApprovalStatus newStatus, String comment) {
        Approval approval = new Approval(this.id, approverId, action, previousStatus, newStatus, comment);
        
        // Allow validation with null timesheet ID for unpersisted entities
        approval.validateBusinessRules(this.id != null);
        
        // Update timesheet status
        this.status = newStatus;
        this.updatedAt = LocalDateTime.now();
        
        // Add to the approval list
        approvals.add(approval);
        
        // SSOT: No automatic transitions. All transitions require explicit actions.
        
        return approval;
    }
    
    /**
     * Submit timesheet for approval
     * 
     * @param submitterId ID of the user submitting
     * @return the created approval record
     */
    public Approval submitForApproval(Long submitterId) {
        if (!isEditable()) {
            throw new IllegalStateException("Cannot submit timesheet that is not in editable state");
        }
        
        ApprovalStatus newStatus = ApprovalAction.SUBMIT_FOR_APPROVAL.getTargetStatus(this.status);
        return addApproval(submitterId, ApprovalAction.SUBMIT_FOR_APPROVAL, this.status, newStatus, null);
    }

    /**
     * Submit timesheet for approval with comment
     */
    public Approval submitForApproval(Long submitterId, String comment) {
        if (!isEditable()) {
            throw new IllegalStateException("Cannot submit timesheet that is not in editable state");
        }

        ApprovalStatus newStatus = ApprovalAction.SUBMIT_FOR_APPROVAL.getTargetStatus(this.status);
        return addApproval(submitterId, ApprovalAction.SUBMIT_FOR_APPROVAL, this.status, newStatus, comment);
    }
    
    /**
     * Approve timesheet
     * 
     * @param approverId ID of the approver
     * @param comment optional approval comment
     * @return the created approval record
     */
    public Approval approve(Long approverId, String comment) {
        if (!canBeApproved()) {
            throw new IllegalStateException("Timesheet cannot be approved in current state: " + this.status.name());
        }
        
        ApprovalStatus previousStatus = this.status;
        ApprovalStatus newStatus = ApprovalAction.APPROVE.getTargetStatus(previousStatus);
        return addApproval(approverId, ApprovalAction.APPROVE, previousStatus, newStatus, comment);
    }
    
    /**
     * Lecturer final approval after tutor approval
     * 
     * @param approverId ID of the lecturer approving
     * @param comment optional approval comment
     * @return the created approval record
     */
    public Approval finalApprove(Long approverId, String comment) {
        if (this.status != ApprovalStatus.APPROVED_BY_TUTOR) {
            throw new IllegalStateException("Final approval is only allowed from APPROVED_BY_TUTOR state");
        }
        
        ApprovalStatus previousStatus = this.status;
        ApprovalStatus newStatus = ApprovalAction.FINAL_APPROVAL.getTargetStatus(previousStatus);
        return addApproval(approverId, ApprovalAction.FINAL_APPROVAL, previousStatus, newStatus, comment);
    }
    
    /**
     * Reject timesheet
     * 
     * @param approverId ID of the approver
     * @param comment rejection comment (required)
     * @return the created approval record
     */
    public Approval reject(Long approverId, String comment) {
        // Rejection is allowed in pending stages per workflow rules:
        // - PENDING_TUTOR_REVIEW (tutor stage)
        // - APPROVED_BY_TUTOR (lecturer final approval stage)
        // - APPROVED_BY_LECTURER_AND_TUTOR (HR stage with HR_REJECT, handled separately)
        if (this.status != ApprovalStatus.PENDING_TUTOR_REVIEW &&
            this.status != ApprovalStatus.APPROVED_BY_TUTOR &&
            this.status != ApprovalStatus.APPROVED_BY_LECTURER_AND_TUTOR) {
            throw new IllegalStateException("Timesheet cannot be rejected in current state: " + this.status);
        }
        
        if (comment == null || comment.trim().isEmpty()) {
            throw new IllegalArgumentException("Rejection comment is required");
        }
        
        ApprovalStatus newStatus = ApprovalAction.REJECT.getTargetStatus(this.status);
        return addApproval(approverId, ApprovalAction.REJECT, this.status, newStatus, comment);
    }
    
    /**
     * Request modification to timesheet
     * 
     * @param approverId ID of the approver
     * @param comment modification request comment (required)
     * @return the created approval record
     */
    public Approval requestModification(Long approverId, String comment) {  
        if (!canBeApproved()) {
            throw new IllegalStateException("Cannot request modification for timesheet in current state: " + this.status);
        }
        
        if (comment == null || comment.trim().isEmpty()) {
            throw new IllegalArgumentException("Modification request comment is required");
        }
        
        ApprovalStatus newStatus = ApprovalAction.REQUEST_MODIFICATION.getTargetStatus(this.status);
        return addApproval(approverId, ApprovalAction.REQUEST_MODIFICATION, this.status, newStatus, comment);
    }
    
    /**
     * Get the most recent approval action
     * 
     * @return the most recent approval, if any
     */
    public Optional<Approval> getMostRecentApproval() {
        return approvals.stream()
                .reduce((first, second) -> second); // Get the last one due to ordering
    }
    
    /**
     * Get approval history with approver names (requires approver details to be fetched separately)
     * 
     * @return list of approvals ordered by timestamp
     */
    public List<Approval> getApprovalHistory() {
        return approvals.stream()
                .collect(Collectors.toList());
    }
    
    /**
     * Check if timesheet has any approval of a specific action type
     * 
     * @param action the approval action to check for
     * @return true if such approval exists
     */
    public boolean hasApprovalAction(ApprovalAction action) {
        return approvals.stream()
                .anyMatch(approval -> approval.getAction() == action);
    }
    
    /**
     * Get approvals of a specific action type
     * 
     * @param action the approval action type
     * @return list of matching approvals
     */
    public List<Approval> getApprovalsByAction(ApprovalAction action) {
        return approvals.stream()
                .filter(approval -> approval.getAction() == action)
                .collect(Collectors.toList());
    }
    
    /**
     * Clear all approvals (used for testing or special scenarios)
     */
    protected void clearApprovals() {
        approvals.clear();
    }
    
    @Override
    public String toString() {
        return "Timesheet{" +
                "id=" + id +
                ", tutorId=" + tutorId +
                ", courseId=" + courseId +
                ", weekPeriod=" + weekPeriod +
                ", hours=" + hours +
                ", hourlyRate=" + hourlyRate +
                ", description='" + description + '\'' +
                ", status=" + status +
                ", createdBy=" + createdBy +
                '}';
    }
}<|MERGE_RESOLUTION|>--- conflicted
+++ resolved
@@ -14,88 +14,8 @@
 import java.util.List;
 import java.util.Optional;
 import java.util.stream.Collectors;
-<<<<<<< HEAD
 
-import com.usyd.catams.common.validation.TimesheetValidationConstants;
-=======
->>>>>>> c8486ccc
-
-@Entity
-@Table(name = "timesheets", 
-    indexes = {
-        @Index(name = "idx_timesheet_tutor", columnList = "tutorId"),
-        @Index(name = "idx_timesheet_course", columnList = "courseId"),
-        @Index(name = "idx_timesheet_week_start", columnList = "weekStartDate"),
-        @Index(name = "idx_timesheet_status", columnList = "status"),
-        @Index(name = "idx_timesheet_created_by", columnList = "createdBy")
-    },
-    uniqueConstraints = {
-        @UniqueConstraint(name = "uk_timesheet_tutor_course_week", 
-                         columnNames = {"tutorId", "courseId", "weekStartDate"})
-    }
-)
-public class Timesheet {
-    
-    @Id
-    @GeneratedValue(strategy = GenerationType.IDENTITY)
-    private Long id;
-    
-    @NotNull
-    @Column(nullable = false, name = "tutor_id")
-    private Long tutorId;
-    
-    @NotNull
-    @Column(nullable = false, name = "course_id")
-    private Long courseId;
-    
-    @NotNull
-    @Embedded
-    @AttributeOverride(name = "weekStartDate", column = @Column(name = "week_start_date"))
-    private WeekPeriod weekPeriod;
-    
-    @NotNull
-    @DecimalMin(value = "0.1", inclusive = true)
-    @DecimalMax(value = "40.0", inclusive = true)
-    @Digits(integer = 2, fraction = 1)
-    @Column(nullable = false, precision = 3, scale = 1)
-    private BigDecimal hours;
-    
-    @NotNull
-    @Embedded
-    @AttributeOverrides({
-        @AttributeOverride(name = "amount", column = @Column(name = "hourly_rate", precision = 5, scale = 2)),
-        @AttributeOverride(name = "currencyCode", column = @Column(name = "hourly_rate_currency"))
-    })
-    private Money hourlyRate;
-    
-    @NotBlank
-    @Size(max = 1000)
-    @Column(nullable = false, length = 1000)
-    private String description;
-    
-    @Enumerated(EnumType.STRING)
-    @Column(nullable = false, length = 50)
-    private ApprovalStatus status;
-    
-    @Column(name = "created_at", nullable = false, updatable = false)
-    private LocalDateTime createdAt;
-    
-    @Column(name = "updated_at")
-    private LocalDateTime updatedAt;
-    
-    @NotNull
-    @Column(nullable = false, name = "created_by")
-    private Long createdBy;
-    
-    /**
-     * Approval history for this timesheet - managed as part of the aggregate
-     */
-<<<<<<< HEAD
-    @OneToMany(mappedBy = "timesheetId", cascade = CascadeType.ALL, orphanRemoval = true, fetch = FetchType.EAGER)
-=======
-    @OneToMany(mappedBy = "timesheetId", cascade = CascadeType.ALL, orphanRemoval = true, fetch = FetchType.LAZY)
->>>>>>> c8486ccc
-    @OrderBy("timestamp ASC")
+import com.usyd.catams.common.validation.TimesheetValidationConstants;    @OrderBy("timestamp ASC")
     private List<Approval> approvals = new ArrayList<>();
     
     // Default constructor
@@ -127,25 +47,15 @@
         this.createdAt = now;
         this.updatedAt = now;
         
-<<<<<<< HEAD
         // Validate on create
-        validateBusinessRules();
-=======
-        // WeekPeriod automatically ensures start date is Monday, so no validation needed
->>>>>>> c8486ccc
-    }
+        validateBusinessRules();    }
     
     @PreUpdate
     protected void onUpdate() {
         this.updatedAt = LocalDateTime.now();
         
-<<<<<<< HEAD
         // Validate on update
-        validateBusinessRules();
-=======
-        // WeekPeriod automatically ensures start date is Monday, so no validation needed
->>>>>>> c8486ccc
-    }
+        validateBusinessRules();    }
     
     // Getters and Setters
     public Long getId() {
@@ -212,7 +122,6 @@
      * Get hourly rate as BigDecimal (for backward compatibility)
      */
     public BigDecimal getHourlyRate() {
-<<<<<<< HEAD
         if (hourlyRate == null || hourlyRate.getAmount() == null) {
             return null;
         }
@@ -220,11 +129,7 @@
         if (normalized.scale() < 1) {
             normalized = normalized.setScale(1);
         }
-        return normalized;
-=======
-        return hourlyRate != null ? hourlyRate.getAmount() : null;
->>>>>>> c8486ccc
-    }
+        return normalized;    }
     
     public String getDescription() {
         return description;
@@ -286,15 +191,10 @@
     }
     
     public void validateBusinessRules() {
-<<<<<<< HEAD
         // Ensure week start date is Monday
         if (weekPeriod != null && weekPeriod.getStartDate() != null && weekPeriod.getStartDate().getDayOfWeek() != java.time.DayOfWeek.MONDAY) {
             throw new IllegalArgumentException("Monday");
-        }
-=======
-        // WeekPeriod automatically ensures start date is Monday
->>>>>>> c8486ccc
-        
+        }        
         if (hours != null && (hours.compareTo(TimesheetValidationConstants.getMinHours()) < 0 || 
                              hours.compareTo(TimesheetValidationConstants.getMaxHours()) > 0)) {
             throw new IllegalArgumentException(TimesheetValidationConstants.getHoursValidationMessage());
@@ -302,16 +202,9 @@
         
         if (hourlyRate != null) {
             BigDecimal rate = hourlyRate.getAmount();
-<<<<<<< HEAD
             if (rate.compareTo(TimesheetValidationConstants.getMinHourlyRate()) < 0 || 
                 rate.compareTo(TimesheetValidationConstants.getMaxHourlyRate()) > 0) {
-                throw new IllegalArgumentException(TimesheetValidationConstants.getHourlyRateValidationMessage());
-            }
-=======
-            if (rate.compareTo(BigDecimal.valueOf(10.00)) < 0 || 
-                rate.compareTo(BigDecimal.valueOf(200.00)) > 0) {
-                throw new IllegalArgumentException("Hourly rate must be between 10.00 and 200.00");
-            }
+                throw new IllegalArgumentException(TimesheetValidationConstants.getHourlyRateValidationMessage());            }
         }
     }
     
@@ -350,23 +243,8 @@
         // Add to the approval list
         approvals.add(approval);
         
-        return approval;
-    }
-    
-    /**
-     * Submit timesheet for approval
-     * 
-     * @param submitterId ID of the user submitting
-     * @return the created approval record
-     */
-    public Approval submitForApproval(Long submitterId) {
-        if (!isEditable()) {
-            throw new IllegalStateException("Cannot submit timesheet that is not in editable state");
-        }
-        
-        return addApproval(submitterId, ApprovalAction.SUBMIT_FOR_APPROVAL, 
-                          this.status, ApprovalStatus.PENDING_TUTOR_REVIEW, null);
-    }
+        // SSOT: No automatic transitions. All transitions require explicit actions.
+            }
     
     /**
      * Approve timesheet
@@ -380,182 +258,6 @@
             throw new IllegalStateException("Timesheet cannot be approved in current state: " + this.status.name());
         }
         
-        ApprovalStatus newStatus = (this.status == ApprovalStatus.PENDING_TUTOR_REVIEW) 
-            ? ApprovalStatus.PENDING_HR_REVIEW 
-            : ApprovalStatus.APPROVED;
-            
-        return addApproval(approverId, ApprovalAction.APPROVE, this.status, newStatus, comment);
-    }
-    
-    /**
-     * Reject timesheet
-     * 
-     * @param approverId ID of the approver
-     * @param comment rejection comment (required)
-     * @return the created approval record
-     */
-    public Approval reject(Long approverId, String comment) {
-        if (!canBeApproved()) {
-            throw new IllegalStateException("Timesheet cannot be rejected in current state: " + this.status);
-        }
-        
-        if (comment == null || comment.trim().isEmpty()) {
-            throw new IllegalArgumentException("Rejection comment is required");
->>>>>>> c8486ccc
-        }
-        
-        return addApproval(approverId, ApprovalAction.REJECT, this.status, ApprovalStatus.REJECTED, comment);
-    }
-    
-    /**
-     * Request modification to timesheet
-     * 
-     * @param approverId ID of the approver
-     * @param comment modification request comment (required)
-     * @return the created approval record
-     */
-    public Approval requestModification(Long approverId, String comment) {  
-        if (!canBeApproved()) {
-            throw new IllegalStateException("Cannot request modification for timesheet in current state: " + this.status);
-        }
-        
-        if (comment == null || comment.trim().isEmpty()) {
-            throw new IllegalArgumentException("Modification request comment is required");
-        }
-        
-        return addApproval(approverId, ApprovalAction.REQUEST_MODIFICATION, 
-                          this.status, ApprovalStatus.MODIFICATION_REQUESTED, comment);
-    }
-    
-    /**
-     * Get the most recent approval action
-     * 
-     * @return the most recent approval, if any
-     */
-    public Optional<Approval> getMostRecentApproval() {
-        return approvals.stream()
-                .reduce((first, second) -> second); // Get the last one due to ordering
-    }
-    
-    /**
-     * Get approval history with approver names (requires approver details to be fetched separately)
-     * 
-     * @return list of approvals ordered by timestamp
-     */
-    public List<Approval> getApprovalHistory() {
-        return approvals.stream()
-                .collect(Collectors.toList());
-    }
-    
-    /**
-     * Check if timesheet has any approval of a specific action type
-     * 
-     * @param action the approval action to check for
-     * @return true if such approval exists
-     */
-    public boolean hasApprovalAction(ApprovalAction action) {
-        return approvals.stream()
-                .anyMatch(approval -> approval.getAction() == action);
-    }
-    
-    /**
-     * Get approvals of a specific action type
-     * 
-     * @param action the approval action type
-     * @return list of matching approvals
-     */
-    public List<Approval> getApprovalsByAction(ApprovalAction action) {
-        return approvals.stream()
-                .filter(approval -> approval.getAction() == action)
-                .collect(Collectors.toList());
-    }
-    
-    /**
-     * Clear all approvals (used for testing or special scenarios)
-     */
-    protected void clearApprovals() {
-        approvals.clear();
-    }
-    
-    // Aggregate Root methods for managing Approvals
-    
-    /**
-     * Get all approvals for this timesheet (read-only view)
-     * 
-     * @return immutable list of approvals
-     */
-    public List<Approval> getApprovals() {
-        return Collections.unmodifiableList(approvals);
-    }
-    
-    /**
-     * Add a new approval action to this timesheet
-     * 
-     * @param approverId ID of the user performing the action
-     * @param action the approval action being performed
-     * @param previousStatus the status before the action
-     * @param newStatus the status after the action  
-     * @param comment optional comment explaining the action
-     * @return the created approval
-     */
-    public Approval addApproval(Long approverId, ApprovalAction action, 
-                               ApprovalStatus previousStatus, ApprovalStatus newStatus, String comment) {
-        Approval approval = new Approval(this.id, approverId, action, previousStatus, newStatus, comment);
-        
-        // Allow validation with null timesheet ID for unpersisted entities
-        approval.validateBusinessRules(this.id != null);
-        
-        // Update timesheet status
-        this.status = newStatus;
-        this.updatedAt = LocalDateTime.now();
-        
-        // Add to the approval list
-        approvals.add(approval);
-        
-        // SSOT: No automatic transitions. All transitions require explicit actions.
-        
-        return approval;
-    }
-    
-    /**
-     * Submit timesheet for approval
-     * 
-     * @param submitterId ID of the user submitting
-     * @return the created approval record
-     */
-    public Approval submitForApproval(Long submitterId) {
-        if (!isEditable()) {
-            throw new IllegalStateException("Cannot submit timesheet that is not in editable state");
-        }
-        
-        ApprovalStatus newStatus = ApprovalAction.SUBMIT_FOR_APPROVAL.getTargetStatus(this.status);
-        return addApproval(submitterId, ApprovalAction.SUBMIT_FOR_APPROVAL, this.status, newStatus, null);
-    }
-
-    /**
-     * Submit timesheet for approval with comment
-     */
-    public Approval submitForApproval(Long submitterId, String comment) {
-        if (!isEditable()) {
-            throw new IllegalStateException("Cannot submit timesheet that is not in editable state");
-        }
-
-        ApprovalStatus newStatus = ApprovalAction.SUBMIT_FOR_APPROVAL.getTargetStatus(this.status);
-        return addApproval(submitterId, ApprovalAction.SUBMIT_FOR_APPROVAL, this.status, newStatus, comment);
-    }
-    
-    /**
-     * Approve timesheet
-     * 
-     * @param approverId ID of the approver
-     * @param comment optional approval comment
-     * @return the created approval record
-     */
-    public Approval approve(Long approverId, String comment) {
-        if (!canBeApproved()) {
-            throw new IllegalStateException("Timesheet cannot be approved in current state: " + this.status.name());
-        }
-        
         ApprovalStatus previousStatus = this.status;
         ApprovalStatus newStatus = ApprovalAction.APPROVE.getTargetStatus(previousStatus);
         return addApproval(approverId, ApprovalAction.APPROVE, previousStatus, newStatus, comment);
@@ -575,8 +277,7 @@
         
         ApprovalStatus previousStatus = this.status;
         ApprovalStatus newStatus = ApprovalAction.FINAL_APPROVAL.getTargetStatus(previousStatus);
-        return addApproval(approverId, ApprovalAction.FINAL_APPROVAL, previousStatus, newStatus, comment);
-    }
+        return addApproval(approverId, ApprovalAction.FINAL_APPROVAL, previousStatus, newStatus, comment);    }
     
     /**
      * Reject timesheet
@@ -592,8 +293,7 @@
         // - APPROVED_BY_LECTURER_AND_TUTOR (HR stage with HR_REJECT, handled separately)
         if (this.status != ApprovalStatus.PENDING_TUTOR_REVIEW &&
             this.status != ApprovalStatus.APPROVED_BY_TUTOR &&
-            this.status != ApprovalStatus.APPROVED_BY_LECTURER_AND_TUTOR) {
-            throw new IllegalStateException("Timesheet cannot be rejected in current state: " + this.status);
+            this.status != ApprovalStatus.APPROVED_BY_LECTURER_AND_TUTOR) {            throw new IllegalStateException("Timesheet cannot be rejected in current state: " + this.status);
         }
         
         if (comment == null || comment.trim().isEmpty()) {
@@ -601,8 +301,7 @@
         }
         
         ApprovalStatus newStatus = ApprovalAction.REJECT.getTargetStatus(this.status);
-        return addApproval(approverId, ApprovalAction.REJECT, this.status, newStatus, comment);
-    }
+        return addApproval(approverId, ApprovalAction.REJECT, this.status, newStatus, comment);    }
     
     /**
      * Request modification to timesheet
@@ -621,8 +320,7 @@
         }
         
         ApprovalStatus newStatus = ApprovalAction.REQUEST_MODIFICATION.getTargetStatus(this.status);
-        return addApproval(approverId, ApprovalAction.REQUEST_MODIFICATION, this.status, newStatus, comment);
-    }
+        return addApproval(approverId, ApprovalAction.REQUEST_MODIFICATION, this.status, newStatus, comment);    }
     
     /**
      * Get the most recent approval action
